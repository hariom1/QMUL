<<<<<<< HEAD
import copy
import logging

=======
>>>>>>> 24ba2b22
from torch.utils.data import Subset

from nebula.addons.attacks.poisoning import *


class ChangeableSubset(Subset):
<<<<<<< HEAD
    def __init__(self, dataset, indices, label_flipping=False, label_flipping_config=None, data_poisoning=False, poisoned_persent=0, poisoned_ratio=0, targeted=False, target_label=0, target_changed_label=0, noise_type="salt"):
=======
    def __init__(
        self,
        dataset,
        indices,
        label_flipping=False,
        data_poisoning=False,
        poisoned_percent=0,
        poisoned_ratio=0,
        targeted=False,
        target_label=0,
        target_changed_label=0,
        noise_type="salt",
    ):
>>>>>>> 24ba2b22
        super().__init__(dataset, indices)
        new_dataset = dataset
        self.dataset = new_dataset
        self.indices = indices
        self.label_flipping = label_flipping
        self.label_flipping_config = label_flipping_config
        self.data_poisoning = data_poisoning
        self.poisoned_percent = poisoned_percent
        self.poisoned_ratio = poisoned_ratio
        self.targeted = targeted if isinstance(targeted, list) else [targeted]
        self.target_label = target_label
        self.target_changed_label = target_changed_label
        self.noise_type = noise_type

        if self.label_flipping:
<<<<<<< HEAD
            logging.info("[Labelflipping] Received attack: {}".format(self.label_flipping_config["attack"]))
            if self.label_flipping_config["attack"] == "label_flipping_targeted_specific":
                self.dataset = labelflipping_targeted_specific(
                    self.dataset,
                    self.indices,
                    self.label_flipping_config["label_og"],
                    self.label_flipping_config["label_goal"]
                )
            elif self.label_flipping_config["attack"] == "label_flipping_targeted_unspecific":
                self.dataset = labelflipping_targeted_unspecific(
                    self.dataset,
                    self.indices,
                    self.label_flipping_config["label_og"]
                )
            elif self.label_flipping_config["attack"] == "label_flipping_untargeted":
                self.dataset = labelflipping_untargeted(
                    self.dataset,
                    self.indices,
                    self.label_flipping_config["sample_percent"]
                )
            elif self.label_flipping_config["attack"] == "label_flipping_fang":
                self.dataset = labelflipping_fang(self.dataset)
            logging.info("[Labelflipping] Dataset manipulated (attack: {})".format(self.label_flipping_config["attack"]))

=======
            self.dataset = labelFlipping(
                self.dataset,
                self.indices,
                self.poisoned_percent,
                self.targeted,
                self.target_label,
                self.target_changed_label,
            )
>>>>>>> 24ba2b22
        if self.data_poisoning:
            self.dataset = datapoison(
                self.dataset,
                self.indices,
                self.poisoned_percent,
                self.poisoned_ratio,
                self.targeted,
                self.target_label,
                self.noise_type,
            )

    def __getitem__(self, idx):
        if isinstance(idx, list):
            return self.dataset[[self.indices[i] for i in idx]]
        return self.dataset[self.indices[idx]]

    def __len__(self):
        return len(self.indices)<|MERGE_RESOLUTION|>--- conflicted
+++ resolved
@@ -1,24 +1,18 @@
-<<<<<<< HEAD
 import copy
 import logging
 
-=======
->>>>>>> 24ba2b22
 from torch.utils.data import Subset
 
 from nebula.addons.attacks.poisoning import *
 
 
 class ChangeableSubset(Subset):
-<<<<<<< HEAD
-    def __init__(self, dataset, indices, label_flipping=False, label_flipping_config=None, data_poisoning=False, poisoned_persent=0, poisoned_ratio=0, targeted=False, target_label=0, target_changed_label=0, noise_type="salt"):
-=======
     def __init__(
         self,
         dataset,
         indices,
         label_flipping=False,
-        data_poisoning=False,
+        label_flipping_config=None, data_poisoning=False,
         poisoned_percent=0,
         poisoned_ratio=0,
         targeted=False,
@@ -26,7 +20,6 @@
         target_changed_label=0,
         noise_type="salt",
     ):
->>>>>>> 24ba2b22
         super().__init__(dataset, indices)
         new_dataset = dataset
         self.dataset = new_dataset
@@ -42,7 +35,6 @@
         self.noise_type = noise_type
 
         if self.label_flipping:
-<<<<<<< HEAD
             logging.info("[Labelflipping] Received attack: {}".format(self.label_flipping_config["attack"]))
             if self.label_flipping_config["attack"] == "label_flipping_targeted_specific":
                 self.dataset = labelflipping_targeted_specific(
@@ -67,16 +59,6 @@
                 self.dataset = labelflipping_fang(self.dataset)
             logging.info("[Labelflipping] Dataset manipulated (attack: {})".format(self.label_flipping_config["attack"]))
 
-=======
-            self.dataset = labelFlipping(
-                self.dataset,
-                self.indices,
-                self.poisoned_percent,
-                self.targeted,
-                self.target_label,
-                self.target_changed_label,
-            )
->>>>>>> 24ba2b22
         if self.data_poisoning:
             self.dataset = datapoison(
                 self.dataset,
