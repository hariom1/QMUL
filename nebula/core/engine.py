--- conflicted
+++ resolved
@@ -1,13 +1,13 @@
 import asyncio
 import logging
 import os
-import numpy as np
+
 import docker
 
 from nebula.addons.attacks.attacks import create_attack
 from nebula.addons.functions import print_msg_box
 from nebula.addons.reporter import Reporter
-from nebula.core.aggregation.aggregator import create_aggregator, create_malicious_aggregator
+from nebula.core.aggregation.aggregator import create_aggregator
 from nebula.core.eventmanager import EventManager, event_handler
 from nebula.core.network.communications import CommunicationsManager
 from nebula.core.pb import nebula_pb2
@@ -489,13 +489,15 @@
         reputation_with_weights = None
 
         for nei in neighbors:
-            metric_messages_time, metric_similarity, metric_fraction, metric_model_arrival_latency = self.reputation_instance.calculate_value_metrics(
-                self.config.participant["scenario_args"]["name"],
-                self.log_dir,
-                self.idx,
-                self.addr,
-                nei,
-                current_round=current_round,
+            metric_messages_time, metric_similarity, metric_fraction, metric_model_arrival_latency = (
+                self.reputation_instance.calculate_value_metrics(
+                    self.config.participant["scenario_args"]["name"],
+                    self.log_dir,
+                    self.idx,
+                    self.addr,
+                    nei,
+                    current_round=current_round,
+                )
             )
 
             logging.info(f"metric_messages_time at round {self.round}: {metric_messages_time}")
@@ -504,25 +506,28 @@
             logging.info(f"metric_model_arrival_latency at round {self.round}: {metric_model_arrival_latency}")
 
             history_data = self.reputation_instance.history_data
-            self.reputation_instance.calculate_weighted_values(metric_messages_time, 
-                                                                metric_similarity, 
-                                                                metric_fraction, 
-                                                                metric_model_arrival_latency, 
-                                                                history_data, 
-                                                                current_round,
-                                                                self.addr,
-                                                                nei)
+            self.reputation_instance.calculate_weighted_values(
+                metric_messages_time,
+                metric_similarity,
+                metric_fraction,
+                metric_model_arrival_latency,
+                history_data,
+                current_round,
+                self.addr,
+                nei,
+            )
             # logging.info(f"history_data after calculate_weighted_values at {self.round}: {history_data}")
 
         if current_round >= 5:
             average_weights = {}
             for metric_name in history_data.keys():
                 valid_entries = [
-                    entry for entry in history_data[metric_name] 
+                    entry
+                    for entry in history_data[metric_name]
                     if entry["round"] >= current_round and entry.get("weight") not in [None, -1]
                 ]
                 # logging.info(f"valid_entries for {metric_name} at round {self.round}: {valid_entries}")
-                
+
                 if valid_entries:
                     average_weight = sum([entry["weight"] for entry in valid_entries]) / len(valid_entries)
                     average_weights[metric_name] = average_weight
@@ -552,11 +557,18 @@
                 logging.info(f"metric_messages_time_history at round {self.round}: {metric_messages_time_history}")
                 logging.info(f"metric_similarity_history at round {self.round}: {metric_similarity_history}")
                 logging.info(f"metric_fraction_history at round {self.round}: {metric_fraction_history}")
-                logging.info(f"metric_model_arrival_latency_history at round {self.round}: {metric_model_arrival_latency_history}")
+                logging.info(
+                    f"metric_model_arrival_latency_history at round {self.round}: {metric_model_arrival_latency_history}"
+                )
 
                 logging.info(f"average_weights at round {self.round}: {average_weights}")
 
-                if metric_messages_time_history is not None and metric_similarity_history is not None and metric_fraction_history is not None and metric_model_arrival_latency_history is not None:
+                if (
+                    metric_messages_time_history is not None
+                    and metric_similarity_history is not None
+                    and metric_fraction_history is not None
+                    and metric_model_arrival_latency_history is not None
+                ):
                     reputation_with_weights = (
                         metric_messages_time_history * average_weights["messages_time"]
                         + metric_similarity_history * average_weights["similarity"]
@@ -589,20 +601,26 @@
                     # logging.info(f"reputation_with_weights at round {self.round}: {reputation_with_weights}")
 
                 if reputation_with_weights is not None:
-                    avg_reputation = self.reputation_instance.save_reputation_history_in_memory(self.addr, nei, reputation_with_weights, current_round)
+                    avg_reputation = self.reputation_instance.save_reputation_history_in_memory(
+                        self.addr, nei, reputation_with_weights, current_round
+                    )
                     logging.info(f"Average reputation for node {nei}: {avg_reputation}")
                 else:
                     avg_reputation = 0
                     # logging.info(f"Average reputation for node {nei}: {avg_reputation}")
 
                 if nei not in self.reputation:
-                    self.reputation[nei] = {"reputation": avg_reputation, "round": current_round, "last_feedback_round": -1}
+                    self.reputation[nei] = {
+                        "reputation": avg_reputation,
+                        "round": current_round,
+                        "last_feedback_round": -1,
+                    }
                 else:
                     self.reputation[nei]["reputation"] = avg_reputation
                     self.reputation[nei]["round"] = current_round
 
                 if self.reputation[nei]["reputation"] is not None:
-                    metrics_data =  {
+                    metrics_data = {
                         "addr": self.addr.split(":")[0].strip(),
                         "nei": nei.split(":")[0].strip(),
                         "round": self.round,
@@ -631,7 +649,13 @@
             if self.with_reputation:
                 # logging.info("Reputation system enabled")
                 federation = self.config.participant["network_args"]["neighbors"].split()
-                self.reputation_instance.init_reputation(self.addr, federation_nodes=federation, round_num=current_round, last_feedback_round=-1, scenario=self.experiment_name)
+                self.reputation_instance.init_reputation(
+                    self.addr,
+                    federation_nodes=federation,
+                    round_num=current_round,
+                    last_feedback_round=-1,
+                    scenario=self.experiment_name,
+                )
 
         status = await self.include_feedback_in_reputation()
         if status:
@@ -872,40 +896,6 @@
             trainer,
             security,
         )
-<<<<<<< HEAD
-        self.attack = create_attack(config.participant["adversarial_args"]["attacks"])
-        logging.info(f"Attack: {self.attack}")
-        self.fit_time = 0.0
-        self.extra_time = 0.0
-
-        self.round_start_attack = 7
-        self.round_stop_attack = 10
-
-        self.aggregator_bening = self._aggregator
-
-    async def _extended_learning_cycle(self):
-        if type(self.attack).__name__ == "FloodingAttack":
-            logging.info("Running Flooding Attack")
-            if self.round in range(self.round_start_attack, self.round_stop_attack):
-                await self.attack.attack(self.cm, self.addr, self.round, repetitions=2, interval=0.15)
-
-        if type(self.attack).__name__ == "DelayerAttack":
-            logging.info("Running Delayer Attack")
-            if self.round in range(self.round_start_attack, self.round_stop_attack):
-                await self.attack.attack()
-
-        if (
-            self.attack != None
-            and type(self.attack).__name__ != "FloodingAttack"
-            and type(self.attack).__name__ != "DelayerAttack"
-        ):
-            if self.round in range(self.round_start_attack, self.round_stop_attack):
-                logging.info("Changing aggregation function maliciously...")
-                self._aggregator = create_malicious_aggregator(self._aggregator, self.attack)
-            elif self.round == self.round_stop_attack:
-                logging.info("Changing aggregation function benignly...")
-                self._aggregator = self.aggregator_bening
-=======
         self.attack = create_attack(self)
         self.aggregator_bening = self._aggregator
 
@@ -914,8 +904,7 @@
             await self.attack.attack()
         except:
             attack_name = self.config.participant["adversarial_args"]["attacks"]
-            logging.error(f"Attack {attack_name} failed")
->>>>>>> ca2c94ed
+            logging.exception(f"Attack {attack_name} failed")
 
         if self.role == "aggregator":
             await AggregatorNode._extended_learning_cycle(self)
