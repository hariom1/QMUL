import asyncio
import logging
import os
import time
import psutil
import socket
import docker

from nebula.addons.attacks.attacks import create_attack
from nebula.addons.functions import print_msg_box
from nebula.addons.reporter import Reporter
from nebula.core.aggregation.aggregator import create_aggregator, create_malicious_aggregator, create_target_aggregator
from nebula.addons.attacks.poisoning.modelpoison import modelpoison
from nebula.core.eventmanager import EventManager, event_handler
from nebula.core.network.communications import CommunicationsManager
from nebula.core.pb import nebula_pb2
from nebula.core.selectors.all_selector import AllSelector
from nebula.core.selectors.priority_selector import PrioritySelector
from nebula.core.selectors.random_selector import RandomSelector
from nebula.core.utils.locker import Locker

logging.getLogger("requests").setLevel(logging.WARNING)
logging.getLogger("urllib3").setLevel(logging.WARNING)
logging.getLogger("fsspec").setLevel(logging.WARNING)
logging.getLogger("matplotlib").setLevel(logging.ERROR)
logging.getLogger("aim").setLevel(logging.ERROR)
logging.getLogger("plotly").setLevel(logging.ERROR)

import pdb
import sys

from nebula.config.config import Config
from nebula.core.training.lightning import Lightning
from nebula.core.utils.helper import cosine_metric


import re
from datetime import datetime
from nebula.addons.sustainability.sustain_util import get_cpu_tdp, get_cpu_models, get_carbon_intensity
from nebula.addons.sustainability.sustain_util import get_sustain_energy_consumption, get_sustain_carbon_emission
from nebula.core.utils.accumlatedlogger import AccumaltedLogger

def handle_exception(exc_type, exc_value, exc_traceback):
    logging.error("Uncaught exception", exc_info=(exc_type, exc_value, exc_traceback))
    if issubclass(exc_type, KeyboardInterrupt):
        sys.__excepthook__(exc_type, exc_value, exc_traceback)
        return
    pdb.set_trace()
    pdb.post_mortem(exc_traceback)


def signal_handler(sig, frame):
    print("Signal handler called with signal", sig)
    print("Exiting gracefully")
    sys.exit(0)


def print_banner():
    banner = """
                    ███╗   ██╗███████╗██████╗ ██╗   ██╗██╗      █████╗
                    ████╗  ██║██╔════╝██╔══██╗██║   ██║██║     ██╔══██╗
                    ██╔██╗ ██║█████╗  ██████╔╝██║   ██║██║     ███████║
                    ██║╚██╗██║██╔══╝  ██╔══██╗██║   ██║██║     ██╔══██║
                    ██║ ╚████║███████╗██████╔╝╚██████╔╝███████╗██║  ██║
                    ╚═╝  ╚═══╝╚══════╝╚═════╝  ╚═════╝ ╚══════╝╚═╝  ╚═╝
                      A Platform for Decentralized Federated Learning
                        Created by Enrique Tomás Martínez Beltrán
                          https://github.com/CyberDataLab/nebula
                """
    logging.info(f"\n{banner}\n")


class Engine:
    def __init__(
        self,
        model,
        dataset,
        config=Config,
        trainer=Lightning,
        security=False,
        model_poisoning=False,
        poisoned_ratio=0,
        noise_type="gaussian",
    ):
        self.config = config
        self.idx = config.participant["device_args"]["idx"]
        self.experiment_name = config.participant["scenario_args"]["name"]
        self.ip = config.participant["network_args"]["ip"]
        self.port = config.participant["network_args"]["port"]
        self.addr = config.participant["network_args"]["addr"]
        self.role = config.participant["device_args"]["role"]
        self.name = config.participant["device_args"]["name"]
        self.docker_id = config.participant["device_args"]["docker_id"]
        self.client = docker.from_env()

        print_banner()

        print_msg_box(
            msg=f"Name {self.name}\nRole: {self.role}",
            indent=2,
            title="Node information",
        )

        self._trainer = None
        self._aggregator = None
        self.round = None
        self.total_rounds = None
        self.federation_nodes = set()
        self.initialized = False
        self.log_dir = os.path.join(config.participant["tracking_args"]["log_dir"], self.experiment_name)

        self.node_selection_strategy_enabled = config.participant["node_selection_strategy_args"]["enabled"]
        if self.node_selection_strategy_enabled:
            self.nss_selector = config.participant["node_selection_strategy_args"]["strategy"]
            if self.nss_selector == "all":
                self.node_selection_strategy_selector = AllSelector()
            elif self.nss_selector == "priority":
                self.node_selection_strategy_selector = PrioritySelector()
            elif self.nss_selector == "random":
                self.node_selection_strategy_selector = RandomSelector()
        nss_info_msg = f"Enabled: {self.node_selection_strategy_enabled}\n{f'Selector: {self.nss_selector}' if self.node_selection_strategy_enabled else ''}"
        print_msg_box(msg=nss_info_msg, indent=2, title="NSS Info")

        self.lie_atk = config.participant["adversarial_args"]["attacks"] == "LIE"
        self.lie_atk_z = config.participant["adversarial_args"]["atk_lie_z"]
        self.security = security
        self.model_poisoning = model_poisoning
        self.poisoned_ratio = poisoned_ratio
        self.noise_type = noise_type

        self._trainer = trainer(model, dataset, config=self.config)
        self._aggregator = create_aggregator(config=self.config, engine=self)

        self._secure_neighbors = []
        self._is_malicious = True if self.config.participant["adversarial_args"]["attacks"] != "No Attack" else False

        msg = f"Trainer: {self._trainer.__class__.__name__}"
        msg += f"\nDataset: {self.config.participant['data_args']['dataset']}"
        msg += f"\nIID: {self.config.participant['data_args']['iid']}"
        msg += f"\nModel: {model.__class__.__name__}"
        msg += f"\nAggregation algorithm: {self._aggregator.__class__.__name__}"
        msg += f"\nNode behavior: {'malicious' if self._is_malicious else 'benign'}"
        print_msg_box(msg=msg, indent=2, title="Scenario information")
        print_msg_box(
            msg=f"Logging type: {self._trainer.logger.__class__.__name__}",
            indent=2,
            title="Logging information",
        )

        self.with_reputation = self.config.participant["defense_args"]["with_reputation"]
        self.is_dynamic_topology = self.config.participant["defense_args"]["is_dynamic_topology"]
        self.is_dynamic_aggregation = self.config.participant["defense_args"]["is_dynamic_aggregation"]
        self.target_aggregation = (
            create_target_aggregator(config=self.config, engine=self) if self.is_dynamic_aggregation else None
        )
        msg = f"Reputation system: {self.with_reputation}\nDynamic topology: {self.is_dynamic_topology}\nDynamic aggregation: {self.is_dynamic_aggregation}"
        msg += (
            f"\nTarget aggregation: {self.target_aggregation.__class__.__name__}" if self.is_dynamic_aggregation else ""
        )
        print_msg_box(msg=msg, indent=2, title="Defense information")

        self.learning_cycle_lock = Locker(name="learning_cycle_lock", async_lock=True)
        self.federation_setup_lock = Locker(name="federation_setup_lock", async_lock=True)
        self.federation_ready_lock = Locker(name="federation_ready_lock", async_lock=True)
        self.round_lock = Locker(name="round_lock", async_lock=True)

        self.config.reload_config_file()

        self._cm = CommunicationsManager(engine=self)
        # Set the communication manager in the model (send messages from there)
        self.trainer.model.set_communication_manager(self._cm)

        self._reporter = Reporter(config=self.config, trainer=self.trainer, cm=self.cm)

        self._event_manager = EventManager(
            default_callbacks=[
                self._discovery_discover_callback,
                self._control_alive_callback,
                self._connection_connect_callback,
                self._connection_disconnect_callback,
                self._federation_ready_callback,
                self._start_federation_callback,
                self._federation_models_included_callback,
                self.__nss_features_message_callback,
            ]
        )

        # Register additional callbacks
        self._event_manager.register_event(
            (
                nebula_pb2.FederationMessage,
                nebula_pb2.FederationMessage.Action.REPUTATION,
            ),
            self._reputation_callback,
        )
        # ... add more callbacks here
        
        # sustainability related params
        self.get_global_logger(self.log_dir)
        self.cpu_energy_consumption = 0
        self.gpu_energy_consumption = 0
        # energy consumption
        self.train_cpu_energy_consumption = 0
        self.train_gpu_energy_consumption = 0
        self.aggregation_energy_consumption = 0        
        self.communication_energy_consumption = 0
        self.total_energy_consumption = 0
        # carbon emssion
        self.train_cpu_carbon_emission = 0
        self.train_gpu_carbon_emission = 0
        self.aggregation_carbon_emission = 0        
        self.communication_carbon_emission = 0
        self.total_carbon_emission = 0
        
        
        self.cpu_models_tdp = get_cpu_tdp(get_cpu_models())/psutil.cpu_count()
        n_nodes=self.config.participant["scenario_args"]["n_nodes"]
        self.process = psutil.Process()
        devicecount=psutil.cpu_count()//n_nodes
        self.cpu_index=[i for i in range(self.idx*devicecount,self.idx*devicecount+devicecount)]
        self.process.cpu_affinity(self.cpu_index)
        
        self.Energy_consumption_per_byte = float(self.config.participant["sustainability_args"]["communication_method"])
        self.pue = float(self.config.participant["sustainability_args"]["pue"])
        self.renewable_energy = float(self.config.participant["sustainability_args"]["renewable_energy"])
        
        self.carbon_intensity = get_carbon_intensity(float(self.config.participant["mobility_args"]["longitude"]),float(self.config.participant["mobility_args"]["latitude"]))

        
    #add a static log to aggregate all nodes infomation
    global_logger =None
    @classmethod
    def get_global_logger(cls, log_dir):
        # Initialize the global logger if it has not already been created
        if cls.global_logger is None:
            cls.global_logger = AccumaltedLogger(log_dir, name="metrics", version="global", log_graph=True)
 
 
    @property
    def cm(self):
        return self._cm

    @property
    def reporter(self):
        return self._reporter

    @property
    def event_manager(self):
        return self._event_manager

    @property
    def aggregator(self):
        return self._aggregator

    def get_aggregator_type(self):
        return type(self.aggregator)

    @property
    def trainer(self):
        return self._trainer

    def get_addr(self):
        return self.addr

    def get_config(self):
        return self.config

    def get_federation_nodes(self):
        return self.federation_nodes

    def get_initialization_status(self):
        return self.initialized

    def set_initialization_status(self, status):
        self.initialized = status

    def get_round(self):
        return self.round

    def get_federation_ready_lock(self):
        return self.federation_ready_lock

    def get_federation_setup_lock(self):
        return self.federation_setup_lock

    def get_round_lock(self):
        return self.round_lock

    @event_handler(nebula_pb2.DiscoveryMessage, nebula_pb2.DiscoveryMessage.Action.DISCOVER)
    async def _discovery_discover_callback(self, source, message):
        logging.info(
            f"🔍  handle_discovery_message | Trigger | Received discovery message from {source} (network propagation)"
        )
        current_connections = await self.cm.get_addrs_current_connections(myself=True)
        if source not in current_connections:
            logging.info(f"🔍  handle_discovery_message | Trigger | Connecting to {source} indirectly")
            await self.cm.connect(source, direct=False)
        async with self.cm.get_connections_lock():
            if source in self.cm.connections:
                # Update the latitude and longitude of the node (if already connected)
                if (
                    message.latitude is not None
                    and -90 <= message.latitude <= 90
                    and message.longitude is not None
                    and -180 <= message.longitude <= 180
                ):
                    self.cm.connections[source].update_geolocation(message.latitude, message.longitude)
                else:
                    logging.warning(
                        f"🔍  Invalid geolocation received from {source}: latitude={message.latitude}, longitude={message.longitude}"
                    )

    @event_handler(nebula_pb2.ControlMessage, nebula_pb2.ControlMessage.Action.ALIVE)
    async def _control_alive_callback(self, source, message):
        logging.info(f"🔧  handle_control_message | Trigger | Received alive message from {source}")
        current_connections = await self.cm.get_addrs_current_connections(myself=True)
        if source in current_connections:
            try:
                await self.cm.health.alive(source)
            except Exception as e:
                logging.exception(f"Error updating alive status in connection: {e}")
        else:
            logging.error(f"❗️  Connection {source} not found in connections...")

    @event_handler(nebula_pb2.ConnectionMessage, nebula_pb2.ConnectionMessage.Action.CONNECT)
    async def _connection_connect_callback(self, source, message):
        logging.info(f"🔗  handle_connection_message | Trigger | Received connection message from {source}")
        current_connections = await self.cm.get_addrs_current_connections(myself=True)
        if source not in current_connections:
            logging.info(f"🔗  handle_connection_message | Trigger | Connecting to {source}")
            await self.cm.connect(source, direct=True)

    @event_handler(nebula_pb2.ConnectionMessage, nebula_pb2.ConnectionMessage.Action.DISCONNECT)
    async def _connection_disconnect_callback(self, source, message):
        logging.info(f"🔗  handle_connection_message | Trigger | Received disconnection message from {source}")
        await self.cm.disconnect(source, mutual_disconnection=False)

    @event_handler(
        nebula_pb2.FederationMessage,
        nebula_pb2.FederationMessage.Action.FEDERATION_READY,
    )
    async def _federation_ready_callback(self, source, message):
        logging.info(f"📝  handle_federation_message | Trigger | Received ready federation message from {source}")
        if self.config.participant["device_args"]["start"]:
            logging.info(f"📝  handle_federation_message | Trigger | Adding ready connection {source}")
            await self.cm.add_ready_connection(source)

    @event_handler(
        nebula_pb2.FederationMessage,
        nebula_pb2.FederationMessage.Action.FEDERATION_START,
    )
    async def _start_federation_callback(self, source, message):
        logging.info(f"📝  handle_federation_message | Trigger | Received start federation message from {source}")
        await self.create_trainer_module()

    @event_handler(nebula_pb2.FederationMessage, nebula_pb2.FederationMessage.Action.REPUTATION)
    async def _reputation_callback(self, source, message):
        malicious_nodes = message.arguments  # List of malicious nodes
        if self.with_reputation:
            if len(malicious_nodes) > 0 and not self._is_malicious:
                if self.is_dynamic_topology:
                    await self._disrupt_connection_using_reputation(malicious_nodes)
                if self.is_dynamic_aggregation and self.aggregator != self.target_aggregation:
                    await self._dynamic_aggregator(
                        self.aggregator.get_nodes_pending_models_to_aggregate(),
                        malicious_nodes,
                    )

    @event_handler(
        nebula_pb2.FederationMessage,
        nebula_pb2.FederationMessage.Action.FEDERATION_MODELS_INCLUDED,
    )
    async def _federation_models_included_callback(self, source, message):
        logging.info(f"📝  handle_federation_message | Trigger | Received aggregation finished message from {source}")
        try:
            await self.cm.get_connections_lock().acquire_async()
            if self.round is not None and source in self.cm.connections:
                try:
                    if message is not None and len(message.arguments) > 0:
                        self.cm.connections[source].update_round(int(message.arguments[0])) if message.round in [
                            self.round - 1,
                            self.round,
                        ] else None
                except Exception as e:
                    logging.exception(f"Error updating round in connection: {e}")
            else:
                logging.error(f"Connection not found for {source}")
        except Exception as e:
            logging.exception(f"Error updating round in connection: {e}")
        finally:
            await self.cm.get_connections_lock().release_async()

    @event_handler(nebula_pb2.NSSFeaturesMessage, None)
    async def __nss_features_message_callback(self, source, message):
        logging.info(f"📝  handle_nss_features_message | Trigger | Received NSS features message from {source}")
        if message is not None:
            latency = self.__nss_get_latency(source)
            features = {}
            features["cpu_percent"] = message.cpu_percent
            features["bytes_sent"] = message.bytes_sent
            features["bytes_received"] = message.bytes_received
            features["loss"] = message.loss
            features["data_size"] = message.data_size
            features["latency"] = latency
            self.node_selection_strategy_selector.add_neighbor(source)
            self.node_selection_strategy_selector.add_node_features(source, features)

    async def create_trainer_module(self):
        asyncio.create_task(self._start_learning())
        logging.info("Started trainer module...")

    async def start_communications(self):
        logging.info(f"Neighbors: {self.config.participant['network_args']['neighbors']}")
        logging.info(
            f"💤  Cold start time: {self.config.participant['misc_args']['grace_time_connection']} seconds before connecting to the network"
        )
        await asyncio.sleep(self.config.participant["misc_args"]["grace_time_connection"])
        await self.cm.start()
        initial_neighbors = self.config.participant["network_args"]["neighbors"].split()
        for i in initial_neighbors:
            addr = f"{i.split(':')[0]}:{i.split(':')[1]}"
            await self.cm.connect(addr, direct=True)
            await asyncio.sleep(1)
        while not self.cm.verify_connections(initial_neighbors):
            await asyncio.sleep(1)
        current_connections = await self.cm.get_addrs_current_connections()
        logging.info(f"Connections verified: {current_connections}")
        await self._reporter.start()
        await self.cm.deploy_additional_services()
        await asyncio.sleep(self.config.participant["misc_args"]["grace_time_connection"] // 2)

    async def deploy_federation(self):
        await self.federation_ready_lock.acquire_async()
        if self.config.participant["device_args"]["start"]:
            logging.info(
                f"💤  Waiting for {self.config.participant['misc_args']['grace_time_start_federation']} seconds to start the federation"
            )
            await asyncio.sleep(self.config.participant["misc_args"]["grace_time_start_federation"])
            if self.round is None:
                while not await self.cm.check_federation_ready():
                    await asyncio.sleep(1)
                logging.info("Sending FEDERATION_START to neighbors...")
                message = self.cm.mm.generate_federation_message(nebula_pb2.FederationMessage.Action.FEDERATION_START)
                await self.cm.send_message_to_neighbors(message)
                await self.get_federation_ready_lock().release_async()
                await self.create_trainer_module()
            else:
                logging.info("Federation already started")

        else:
            logging.info("Sending FEDERATION_READY to neighbors...")
            message = self.cm.mm.generate_federation_message(nebula_pb2.FederationMessage.Action.FEDERATION_READY)
            await self.cm.send_message_to_neighbors(message)
            logging.info("💤  Waiting until receiving the start signal from the start node")

    async def _start_learning(self):
        await self.learning_cycle_lock.acquire_async()
        try:
            if self.round is None:
                self.total_rounds = self.config.participant["scenario_args"]["rounds"]
                epochs = self.config.participant["training_args"]["epochs"]
                await self.get_round_lock().acquire_async()
                self.round = 0
                await self.get_round_lock().release_async()
                await self.learning_cycle_lock.release_async()
                print_msg_box(
                    msg="Starting Federated Learning process...",
                    indent=2,
                    title="Start of the experiment",
                )
                direct_connections = await self.cm.get_addrs_current_connections(only_direct=True)
                undirected_connections = await self.cm.get_addrs_current_connections(only_undirected=True)
                logging.info(
                    f"Initial DIRECT connections: {direct_connections} | Initial UNDIRECT participants: {undirected_connections}"
                )
                logging.info("💤  Waiting initialization of the federation...")
                # Lock to wait for the federation to be ready (only affects the first round, when the learning starts)
                # Only applies to non-start nodes --> start node does not wait for the federation to be ready
                await self.get_federation_ready_lock().acquire_async()
                if self.config.participant["device_args"]["start"]:
                    logging.info("Propagate initial model updates.")
                    await self.cm.propagator.propagate("initialization")
                    await self.get_federation_ready_lock().release_async()

                self.trainer.set_epochs(epochs)
                self.trainer.create_trainer()

                await self._learning_cycle()
            else:
                if await self.learning_cycle_lock.locked_async():
                    await self.learning_cycle_lock.release_async()
        finally:
            if await self.learning_cycle_lock.locked_async():
                await self.learning_cycle_lock.release_async()

    async def _disrupt_connection_using_reputation(self, malicious_nodes):
        malicious_nodes = list(set(malicious_nodes) & set(self.get_current_connections()))
        logging.info(f"Disrupting connection with malicious nodes at round {self.round}")
        logging.info(f"Removing {malicious_nodes} from {self.get_current_connections()}")
        logging.info(f"Current connections before aggregation at round {self.round}: {self.get_current_connections()}")
        for malicious_node in malicious_nodes:
            if (self.get_name() != malicious_node) and (malicious_node not in self._secure_neighbors):
                await self.cm.disconnect(malicious_node)
        logging.info(f"Current connections after aggregation at round {self.round}: {self.get_current_connections()}")

        await self._connect_with_benign(malicious_nodes)

    async def _connect_with_benign(self, malicious_nodes):
        lower_threshold = 1
        higher_threshold = len(self.federation_nodes) - 1
        if higher_threshold < lower_threshold:
            higher_threshold = lower_threshold

        benign_nodes = [i for i in self.federation_nodes if i not in malicious_nodes]
        logging.info(f"_reputation_callback benign_nodes at round {self.round}: {benign_nodes}")
        if len(self.get_current_connections()) <= lower_threshold:
            for node in benign_nodes:
                if len(self.get_current_connections()) <= higher_threshold and self.get_name() != node:
                    connected = await self.cm.connect(node)
                    if connected:
                        logging.info(f"Connect new connection with at round {self.round}: {connected}")

    async def _dynamic_aggregator(self, aggregated_models_weights, malicious_nodes):
        logging.info(f"malicious detected at round {self.round}, change aggergation protocol!")
        if self.aggregator != self.target_aggregation:
            logging.info(f"Current aggregator is: {self.aggregator}")
            self.aggregator = self.target_aggregation
            await self.aggregator.update_federation_nodes(self.federation_nodes)

            for subnodes in aggregated_models_weights.keys():
                sublist = subnodes.split()
                (submodel, weights) = aggregated_models_weights[subnodes]
                for node in sublist:
                    if node not in malicious_nodes:
                        await self.aggregator.include_model_in_buffer(
                            submodel, weights, source=self.get_name(), round=self.round
                        )
            logging.info(f"Current aggregator is: {self.aggregator}")

    async def _waiting_model_updates(self):
        logging.info(f"💤  Waiting convergence in round {self.round}.")
        # get the agggregated model, aggregation time used, and cpu usage during aggregation
        params, agg_time, agg_cpu_percents = await self.aggregator.get_aggregation()
        if params is not None:
            logging.info(
                f"_waiting_model_updates | Aggregation done for round {self.round}, including parameters in local model."
            )
            self.trainer.set_model_parameters(params)
        else:
            logging.error("Aggregation finished with no parameters")
            
        # calculate sustainability metrics
        total_tdp_all_cpus = sum(self.cpu_models_tdp * cpu_percent * 0.01 for  cpu_percent in  agg_cpu_percents)
        gpu_power = 0
        aggregation_energy_consumption, gpu_energy_consumption = get_sustain_energy_consumption(gpu_power, self.cpu_models_tdp, agg_cpu_percents, agg_time, self.pue)
        aggregation_carbon_emission, _ = get_sustain_carbon_emission(self.carbon_intensity, self.renewable_energy, self.aggregation_energy_consumption, gpu_energy_consumption)
        
        self.aggregation_energy_consumption += aggregation_energy_consumption
        self.aggregation_carbon_emission += aggregation_carbon_emission
        
        # add to the total energy and carbon
        self.total_energy_consumption += aggregation_energy_consumption
        self.total_carbon_emission += aggregation_carbon_emission
        

    async def _learning_cycle(self):
        while self.round is not None and self.round < self.total_rounds:
            print_msg_box(
                msg=f"Round {self.round} of {self.total_rounds} started.",
                indent=2,
                title="Round information",
            )
            self.trainer.on_round_start()
            self.federation_nodes = await self.cm.get_addrs_current_connections(only_direct = True, myself = True)
            logging.info(f"Federation nodes: {self.federation_nodes}")
            direct_connections = await self.cm.get_addrs_current_connections(only_direct=True)
            undirected_connections = await self.cm.get_addrs_current_connections(only_undirected=True)
            logging.info(f"Direct connections: {direct_connections} | Undirected connections: {undirected_connections}")
            logging.info(f"[Role {self.role}] Starting learning cycle...")
            
            await self.aggregator.update_federation_nodes(self.federation_nodes)
            await self._extended_learning_cycle()
            
            await self.get_round_lock().acquire_async()
             
            # local training and aggregation should be finished here, add the communication sustainability metrics
            # and log all sustain metrics to tensorboard
            
            net_io_counters = psutil.net_io_counters()
            bytes_sent = net_io_counters.bytes_sent
            bytes_recv = net_io_counters.bytes_recv
            self.communication_energy_consumption = (bytes_sent + bytes_recv) * self.Energy_consumption_per_byte / 3600000
            self.communication_carbon_emission = self.communication_energy_consumption * self.carbon_intensity
            
            self.total_energy_consumption += self.communication_energy_consumption
            self.total_carbon_emission += self.communication_carbon_emission
            
            step = int((datetime.now() - datetime.strptime(self.config.participant["scenario_args"]["start_time"],
                                                        "%d/%m/%Y %H:%M:%S")).total_seconds())
            
            logging.info(f"gpu_carbon_emission    {self.train_gpu_energy_consumption}")
            logging.info(f"carbon intensity   {self.carbon_intensity}" )
            print((f"carbon intensity   {self.carbon_intensity}" ))
            
            self.trainer.logger.log_metrics({
            "Sustainability/Training_cpu_energy_consumption": self.train_cpu_energy_consumption,
            "Sustainability/Training_cpu_carbon_emission": self.train_cpu_carbon_emission,
            "Sustainability/Training_gpu_energy_consumption": self.train_gpu_energy_consumption,
            "Sustainability/Training_gpu_carbon_emission":self.train_gpu_carbon_emission,
            "Sustainability/Aggregation_energy_consumption": self.aggregation_energy_consumption,
            "Sustainability/Aggregation_carbon_emission": self.aggregation_carbon_emission,
            "Sustainability/Communication_energy_consumption": self.communication_energy_consumption,
            "Sustainability/Communication_carbon_emission":self.communication_carbon_emission,
            "Sustainability/Total_energy_consumption": self.total_energy_consumption,
            "Sustainability/Total_carbon_emission":self.total_carbon_emission},
            step=step)
            
            self.global_logger.aggregate_nodes_data()

            print_msg_box(
                msg=f"Round {self.round} of {self.total_rounds} finished.",
                indent=2,
                title="Round information",
            )
            await self.aggregator.reset()
            self.trainer.on_round_end()
            self.round = self.round + 1
            self.config.participant["federation_args"]["round"] = (
                self.round
            )  # Set current round in config (send to the controller)
            await self.get_round_lock().release_async()

        # End of the learning cycle
        self.trainer.on_learning_cycle_end()
        await self.trainer.test()
        self.round = None
        self.total_rounds = None
        print_msg_box(
            msg="Federated Learning process has been completed.",
            indent=2,
            title="End of the experiment",
        )
        # Report
        # if self.config.participant["scenario_args"]["controller"] != "nebula-test":
        #     result = await self.reporter.report_scenario_finished()
        #     if result:
        #         pass
        #     else:
        #         logging.error("Error reporting scenario finished")

        # logging.info("Checking if all my connections reached the total rounds...")
        # while not self.cm.check_finished_experiment():
        #     await asyncio.sleep(1)

        # # Enable loggin info
        # logging.getLogger().disabled = True

        # # Kill itself
        # if self.config.participant["scenario_args"]["deployment"] == "docker":
        #     try:
        #         self.client.containers.get(self.docker_id).stop()
        #     except Exception as e:
        #         print(f"Error stopping Docker container with ID {self.docker_id}: {e}")

    async def _extended_learning_cycle(self):
        """
        This method is called in each round of the learning cycle. It is used to extend the learning cycle with additional
        functionalities. The method is called in the _learning_cycle method.
        """
        pass

    def reputation_calculation(self, aggregated_models_weights):
        cossim_threshold = 0.5
        loss_threshold = 0.5

        current_models = {}
        for subnodes in aggregated_models_weights.keys():
            sublist = subnodes.split()
            submodel = aggregated_models_weights[subnodes][0]
            for node in sublist:
                current_models[node] = submodel

        malicious_nodes = []
        reputation_score = {}
        local_model = self.trainer.get_model_parameters()
        untrusted_nodes = list(current_models.keys())
        logging.info(f"reputation_calculation untrusted_nodes at round {self.round}: {untrusted_nodes}")

        for untrusted_node in untrusted_nodes:
            logging.info(f"reputation_calculation untrusted_node at round {self.round}: {untrusted_node}")
            logging.info(f"reputation_calculation self.get_name() at round {self.round}: {self.get_name()}")
            if untrusted_node != self.get_name():
                untrusted_model = current_models[untrusted_node]
                cossim = cosine_metric(local_model, untrusted_model, similarity=True)
                logging.info(f"reputation_calculation cossim at round {self.round}: {untrusted_node}: {cossim}")
                self.trainer._logger.log_data({f"Reputation/cossim_{untrusted_node}": cossim}, step=self.round)

                avg_loss = self.trainer.validate_neighbour_model(untrusted_model)
                logging.info(f"reputation_calculation avg_loss at round {self.round} {untrusted_node}: {avg_loss}")
                self.trainer._logger.log_data({f"Reputation/avg_loss_{untrusted_node}": avg_loss}, step=self.round)
                reputation_score[untrusted_node] = (cossim, avg_loss)

                if cossim < cossim_threshold or avg_loss > loss_threshold:
                    malicious_nodes.append(untrusted_node)
                else:
                    self._secure_neighbors.append(untrusted_node)

        return malicious_nodes, reputation_score

    async def send_reputation(self, malicious_nodes):
        logging.info(f"Sending REPUTATION to the rest of the topology: {malicious_nodes}")
        message = self.cm.mm.generate_federation_message(
            nebula_pb2.FederationMessage.Action.REPUTATION, malicious_nodes
        )
        await self.cm.send_message_to_neighbors(message)

    def __nss_get_latency(self, source):
        s = socket.socket(socket.AF_INET, socket.SOCK_STREAM)
        host, port = source.split(":")
        start = time.time()
        s.connect((host, int(port)))
        s.close()
        return (time.time() - start) * 1000

    def nss_extract_features(self):
        """
        Extract the features necessary for the node selection strategy.
        """
        logging.info(f"Extracting NSS features for round {self.round}...")
        nss_features = {}
        nss_features["cpu_percent"] = psutil.cpu_percent()
        net_io_counters = psutil.net_io_counters()
        nss_features["bytes_sent"] = net_io_counters.bytes_sent
        nss_features["bytes_received"] = net_io_counters.bytes_recv
        nss_features["loss"] = self.trainer.model.loss
        nss_features["data_size"] = self.trainer.get_model_weight()
        self.nss_features = nss_features

    async def _get_current_neighbors(self):
        current_connections = await self.cm.get_all_addrs_current_connections(only_direct = True)
        return set(current_connections)

class MaliciousNode(Engine):
    def __init__(
        self,
        model,
        dataset,
        config=Config,
        trainer=Lightning,
        security=False,
        model_poisoning=False,
        poisoned_ratio=0,
        noise_type="gaussian",
    ):
        super().__init__(
            model,
            dataset,
            config,
            trainer,
            security,
            model_poisoning,
            poisoned_ratio,
            noise_type,
        )
        self.attack = create_attack(config.participant["adversarial_args"]["attacks"])
        self.fit_time = 0.0
        self.extra_time = 0.0

        self.round_start_attack = 3
        self.round_stop_attack = 6

    async def _extended_learning_cycle(self):
        
        if type(self.attack).__name__ == "FloodingAttack":
            logging.info(f"Running Flooding Attack")
            await self.attack.attack(self.cm)
        
        if self.lie_atk:
            from nebula.addons.attacks.poisoning.update_manipulation import update_manipulation_LIE
            await self.aggregator.include_model_in_buffer(update_manipulation_LIE(self.trainer.get_model_parameters(),899), self.trainer.get_model_weight(), source=self.addr, round=self.round)
        elif self.model_poisoning:
            logging.info(f"Poisoning the model with {self.poisoned_ratio} of the data and {self.noise_type} noise")
            poisoned_model = modelpoison(
                self.trainer.get_model_parameters(),
                self.poisoned_ratio,
                self.noise_type,
            )
            self.trainer.set_model_parameters(poisoned_model)
            del poisoned_model
        
        if self.role == "aggregator":
            await AggregatorNode._extended_learning_cycle(self)
        if self.role == "trainer":
            await TrainerNode._extended_learning_cycle(self)
        if self.role == "server":
            await ServerNode._extended_learning_cycle(self)


class AggregatorNode(Engine):
    def __init__(
        self,
        model,
        dataset,
        config=Config,
        trainer=Lightning,
        security=False,
        model_poisoning=False,
        poisoned_ratio=0,
        noise_type="gaussian",
    ):
        super().__init__(
            model,
            dataset,
            config,
            trainer,
            security,
            model_poisoning,
            poisoned_ratio,
            noise_type,
        )

    async def _extended_learning_cycle(self):
        # Define the functionality of the aggregator node
        start_time = time.time()
        await self.trainer.test()
        await self.trainer.train()
<<<<<<< HEAD
        end_time = time.time()
        
        train_last_time = end_time - start_time
        isgpu=False
        gpu_powers = 0
        
        try:
            import pynvml
            pynvml.nvmlInit()
            devices = pynvml.nvmlDeviceGetCount()
            isgpu=True
        except Exception:
            logging.error("errror")
            
        if isgpu:
            gpu_powers=0
            for i in range(devices):
                handle = pynvml.nvmlDeviceGetHandleByIndex(i)
                # gpu_percent = pynvml.nvmlDeviceGetUtilizationRates(handle).gpu
                gpu_power = pynvml.nvmlDeviceGetPowerUsage(handle) / 1000.0
                gpu_powers+=gpu_power
            logging.info("gpu powers ",gpu_powers)
            
        cpu_percents = psutil.cpu_percent(percpu=True) 
        cpu_util=[cpu_percents[i] for i in self.cpu_index]
    
        # calculate sustainability metrics       
        train_cpu_energy_consumption, train_gpu_energy_consumption = get_sustain_energy_consumption(gpu_powers, self.cpu_models_tdp, cpu_util, train_last_time, self.pue)
        train_cpu_carbon_emission, train_gpu_carbon_emission = get_sustain_carbon_emission(self.carbon_intensity, self.renewable_energy, train_cpu_energy_consumption, train_gpu_energy_consumption)
        
        self.train_cpu_energy_consumption += train_cpu_energy_consumption
        self.train_gpu_energy_consumption += train_gpu_energy_consumption
        self.train_cpu_carbon_emission += train_cpu_carbon_emission
        self.train_gpu_carbon_emission += train_gpu_carbon_emission
        
        # add to the total energy and carbon
        self.total_energy_consumption = self.total_energy_consumption + train_cpu_energy_consumption + train_gpu_energy_consumption
        self.total_carbon_emission = self.total_carbon_emission + train_cpu_carbon_emission + train_gpu_carbon_emission
    
=======
        
        if self.node_selection_strategy_enabled:
            # Extract Features needed for Node Selection Strategy
            self.nss_extract_features()
            # Broadcast Features
            logging.info(f"Broadcasting NSS features to the rest of the topology ...")
            message = self.cm.mm.generate_nss_features_message(self.nss_features)
            await self.cm.send_message_to_neighbors(message)
            _nss_features_msg = f"""NSS features for round {self.round}:\nCPU Usage (%): {self.nss_features['cpu_percent']}%\nBytes Sent: {self.nss_features['bytes_sent']}\nBytes Received: {self.nss_features['bytes_received']}\nLoss: {self.nss_features['loss']}\nData Size: {self.nss_features['data_size']}"""
            print_msg_box(msg=_nss_features_msg, indent=2, title="NSS features (this node)")
>>>>>>> 7fc829c8

        await self.aggregator.include_model_in_buffer(
            self.trainer.get_model_parameters(),
            self.trainer.get_model_weight(),
            source=self.addr,
            round=self.round,
        )

        await self.cm.propagator.propagate("stable")
        await self._waiting_model_updates()


class ServerNode(Engine):
    def __init__(
        self,
        model,
        dataset,
        config=Config,
        trainer=Lightning,
        security=False,
        model_poisoning=False,
        poisoned_ratio=0,
        noise_type="gaussian",
    ):
        super().__init__(
            model,
            dataset,
            config,
            trainer,
            security,
            model_poisoning,
            poisoned_ratio,
            noise_type,
        )

    async def _extended_learning_cycle(self):
        # Define the functionality of the server node
        start_time = time.time()
        await self.trainer.test()
        end_time = time.time()
        
        train_last_time = end_time - start_time
        isgpu=False
        gpu_powers = 0
        
        try:
            import pynvml
            pynvml.nvmlInit()
            devices = pynvml.nvmlDeviceGetCount()
            isgpu=True
        except Exception:
            logging.error("errror")
            
        if isgpu:
            gpu_powers=0
            for i in range(devices):
                handle = pynvml.nvmlDeviceGetHandleByIndex(i)
                # gpu_percent = pynvml.nvmlDeviceGetUtilizationRates(handle).gpu
                gpu_power = pynvml.nvmlDeviceGetPowerUsage(handle) / 1000.0
                gpu_powers+=gpu_power
            logging.info("gpu powers ",gpu_powers)
            
        cpu_percents = psutil.cpu_percent(percpu=True) 
        cpu_util=[cpu_percents[i] for i in self.cpu_index]
    
        # calculate sustainability metrics       
        train_cpu_energy_consumption, train_gpu_energy_consumption = get_sustain_energy_consumption(gpu_powers, self.cpu_models_tdp, cpu_util, train_last_time, self.pue)
        train_cpu_carbon_emission, train_gpu_carbon_emission = get_sustain_carbon_emission(self.carbon_intensity, self.renewable_energy, train_cpu_energy_consumption, train_gpu_energy_consumption)
        
        self.train_cpu_energy_consumption += train_cpu_energy_consumption
        self.train_gpu_energy_consumption += train_gpu_energy_consumption
        self.train_cpu_carbon_emission += train_cpu_carbon_emission
        self.train_gpu_carbon_emission += train_gpu_carbon_emission
        
        # add to the total energy and carbon
        self.total_energy_consumption = self.total_energy_consumption + train_cpu_energy_consumption + train_gpu_energy_consumption
        self.total_carbon_emission = self.total_carbon_emission + train_cpu_carbon_emission + train_gpu_carbon_emission

        # In the first round, the server node doest take into account the initial model parameters for the aggregation
        if self.lie_atk:
            from nebula.addons.attacks.poisoning.update_manipulation import update_manipulation_LIE
            await self.aggregator.include_model_in_buffer(update_manipulation_LIE(self.trainer.get_model_parameters(),899), self.trainer.BYPASS_MODEL_WEIGHT, source=self.addr, round=self.round)
        else:
            await self.aggregator.include_model_in_buffer(
            self.trainer.get_model_parameters(),
            self.trainer.BYPASS_MODEL_WEIGHT,
            source=self.addr,
            round=self.round,
        )
        await self._waiting_model_updates()
        await self.cm.propagator.propagate("stable")


class TrainerNode(Engine):
    def __init__(
        self,
        model,
        dataset,
        config=Config,
        trainer=Lightning,
        security=False,
        model_poisoning=False,
        poisoned_ratio=0,
        noise_type="gaussian",
    ):
        super().__init__(
            model,
            dataset,
            config,
            trainer,
            security,
            model_poisoning,
            poisoned_ratio,
            noise_type,
        )

    async def _extended_learning_cycle(self):
        # Define the functionality of the trainer node
        logging.info("Waiting global update | Assign _waiting_global_update = True")
        self.aggregator.set_waiting_global_update()

        start_time = time.time()
        await self.trainer.test()
        await self.trainer.train()
        end_time = time.time()
        
        train_last_time = end_time - start_time
        isgpu=False
        gpu_powers = 0
        
        try:
            import pynvml
            pynvml.nvmlInit()
            devices = pynvml.nvmlDeviceGetCount()
            isgpu=True
        except Exception:
            logging.error("errror")
            
        if isgpu:
            gpu_powers=0
            for i in range(devices):
                handle = pynvml.nvmlDeviceGetHandleByIndex(i)
                # gpu_percent = pynvml.nvmlDeviceGetUtilizationRates(handle).gpu
                gpu_power = pynvml.nvmlDeviceGetPowerUsage(handle) / 1000.0
                gpu_powers+=gpu_power
            logging.info("gpu powers ",gpu_powers)
            
        cpu_percents = psutil.cpu_percent(percpu=True) 
        cpu_util=[cpu_percents[i] for i in self.cpu_index]
    
        # calculate sustainability metrics       
        train_cpu_energy_consumption, train_gpu_energy_consumption = get_sustain_energy_consumption(gpu_powers, self.cpu_models_tdp, cpu_util, train_last_time, self.pue)
        train_cpu_carbon_emission, train_gpu_carbon_emission = get_sustain_carbon_emission(self.carbon_intensity, self.renewable_energy, train_cpu_energy_consumption, train_gpu_energy_consumption)
        
        self.train_cpu_energy_consumption += train_cpu_energy_consumption
        self.train_gpu_energy_consumption += train_gpu_energy_consumption
        self.train_cpu_carbon_emission += train_cpu_carbon_emission
        self.train_gpu_carbon_emission += train_gpu_carbon_emission
        
        # add to the total energy and carbon
        self.total_energy_consumption = self.total_energy_consumption + train_cpu_energy_consumption + train_gpu_energy_consumption
        self.total_carbon_emission = self.total_carbon_emission + train_cpu_carbon_emission + train_gpu_carbon_emission

        if self.lie_atk:
            from nebula.addons.attacks.poisoning.update_manipulation import update_manipulation_LIE
            await self.aggregator.include_model_in_buffer(update_manipulation_LIE(self.trainer.get_model_parameters(),899), self.trainer.get_model_weight(), source = self.addr,round = self.round, local = True)
        else:
            await self.aggregator.include_model_in_buffer(self.trainer.get_model_parameters(), self.trainer.get_model_weight(), source = self.addr,round = self.round, local = True)

        await self.cm.propagator.propagate("stable")
        await self._waiting_model_updates()


class IdleNode(Engine):
    def __init__(
        self,
        model,
        dataset,
        config=Config,
        trainer=Lightning,
        security=False,
        model_poisoning=False,
        poisoned_ratio=0,
        noise_type="gaussian",
    ):
        super().__init__(
            model,
            dataset,
            config,
            trainer,
            security,
            model_poisoning,
            poisoned_ratio,
            noise_type,
        )

    async def _extended_learning_cycle(self):
        # Define the functionality of the idle node
        logging.info("Waiting global update | Assign _waiting_global_update = True")
        self.aggregator.set_waiting_global_update()
        await self._waiting_model_updates()<|MERGE_RESOLUTION|>--- conflicted
+++ resolved
@@ -824,7 +824,6 @@
         start_time = time.time()
         await self.trainer.test()
         await self.trainer.train()
-<<<<<<< HEAD
         end_time = time.time()
         
         train_last_time = end_time - start_time
@@ -864,7 +863,6 @@
         self.total_energy_consumption = self.total_energy_consumption + train_cpu_energy_consumption + train_gpu_energy_consumption
         self.total_carbon_emission = self.total_carbon_emission + train_cpu_carbon_emission + train_gpu_carbon_emission
     
-=======
         
         if self.node_selection_strategy_enabled:
             # Extract Features needed for Node Selection Strategy
@@ -875,7 +873,6 @@
             await self.cm.send_message_to_neighbors(message)
             _nss_features_msg = f"""NSS features for round {self.round}:\nCPU Usage (%): {self.nss_features['cpu_percent']}%\nBytes Sent: {self.nss_features['bytes_sent']}\nBytes Received: {self.nss_features['bytes_received']}\nLoss: {self.nss_features['loss']}\nData Size: {self.nss_features['data_size']}"""
             print_msg_box(msg=_nss_features_msg, indent=2, title="NSS features (this node)")
->>>>>>> 7fc829c8
 
         await self.aggregator.include_model_in_buffer(
             self.trainer.get_model_parameters(),
