import asyncio
import logging
import os
import socket
import time

import docker
import psutil

from nebula.addons.attacks.attacks import create_attack
from nebula.addons.functions import print_msg_box
from nebula.addons.reporter import Reporter
from nebula.core.aggregation.aggregator import create_aggregator, create_malicious_aggregator, create_target_aggregator
from nebula.addons.attacks.poisoning.modelpoison import modelpoison
from nebula.core.eventmanager import EventManager, event_handler
from nebula.core.network.communications import CommunicationsManager
from nebula.core.pb import nebula_pb2
from nebula.core.selectors.all_selector import AllSelector
from nebula.core.selectors.distance_selector import DistanceSelector
from nebula.core.selectors.distribution_selector import DistributionSelector
from nebula.core.selectors.priority_selector import PrioritySelector
from nebula.core.selectors.random_selector import RandomSelector
from nebula.core.utils.locker import Locker

logging.getLogger("requests").setLevel(logging.WARNING)
logging.getLogger("urllib3").setLevel(logging.WARNING)
logging.getLogger("fsspec").setLevel(logging.WARNING)
logging.getLogger("matplotlib").setLevel(logging.ERROR)
logging.getLogger("aim").setLevel(logging.ERROR)
logging.getLogger("plotly").setLevel(logging.ERROR)

import pdb
import sys

from nebula.config.config import Config
from nebula.core.training.lightning import Lightning
from nebula.core.utils.helper import cosine_metric


def handle_exception(exc_type, exc_value, exc_traceback):
    logging.error("Uncaught exception", exc_info=(exc_type, exc_value, exc_traceback))
    if issubclass(exc_type, KeyboardInterrupt):
        sys.__excepthook__(exc_type, exc_value, exc_traceback)
        return
    pdb.set_trace()
    pdb.post_mortem(exc_traceback)


def signal_handler(sig, frame):
    print("Signal handler called with signal", sig)
    print("Exiting gracefully")
    sys.exit(0)


def print_banner():
    banner = """
                    ███╗   ██╗███████╗██████╗ ██╗   ██╗██╗      █████╗
                    ████╗  ██║██╔════╝██╔══██╗██║   ██║██║     ██╔══██╗
                    ██╔██╗ ██║█████╗  ██████╔╝██║   ██║██║     ███████║
                    ██║╚██╗██║██╔══╝  ██╔══██╗██║   ██║██║     ██╔══██║
                    ██║ ╚████║███████╗██████╔╝╚██████╔╝███████╗██║  ██║
                    ╚═╝  ╚═══╝╚══════╝╚═════╝  ╚═════╝ ╚══════╝╚═╝  ╚═╝
                      A Platform for Decentralized Federated Learning
                        Created by Enrique Tomás Martínez Beltrán
                          https://github.com/CyberDataLab/nebula
                """
    logging.info(f"\n{banner}\n")


class Engine:
    def __init__(
        self,
        model,
        dataset,
        config=Config,
        trainer=Lightning,
        security=False,
        model_poisoning=False,
        poisoned_ratio=0,
        noise_type="gaussian",
    ):
        self.config = config
        self.idx = config.participant["device_args"]["idx"]
        self.experiment_name = config.participant["scenario_args"]["name"]
        self.ip = config.participant["network_args"]["ip"]
        self.port = config.participant["network_args"]["port"]
        self.addr = config.participant["network_args"]["addr"]
        self.role = config.participant["device_args"]["role"]
        self.name = config.participant["device_args"]["name"]
        self.docker_id = config.participant["device_args"]["docker_id"]
        self.client = docker.from_env()

        print_banner()

        print_msg_box(
            msg=f"Name {self.name}\nRole: {self.role}",
            indent=2,
            title="Node information",
        )

        self._trainer = None
        self._aggregator = None
        self.round = None
        self.total_rounds = None
        self.federation_nodes = set()
        self.initialized = False
        self.log_dir = os.path.join(config.participant["tracking_args"]["log_dir"], self.experiment_name)

        self.node_selection_strategy_enabled = config.participant["node_selection_strategy_args"]["enabled"]
        if self.node_selection_strategy_enabled:
            self.nss_selector = config.participant["node_selection_strategy_args"]["strategy"]
            if self.nss_selector == "all":
                self.node_selection_strategy_selector = AllSelector()
            elif self.nss_selector == "priority":
                self.node_selection_strategy_selector = PrioritySelector()
            elif self.nss_selector == "random":
                self.node_selection_strategy_selector = RandomSelector()
            elif self.nss_selector == "distance":
                threshold = float(config.participant["node_selection_strategy_args"]["parameter"])
                self.node_selection_strategy_selector = DistanceSelector(threshold=threshold)
            elif self.nss_selector == "distance-voting":
                threshold = float(config.participant["node_selection_strategy_args"]["parameter"])
                self.node_selection_strategy_selector = DistanceSelector(voting=True, threshold=threshold)
            elif self.nss_selector == "distribution":
                self.node_selection_strategy_selector = DistributionSelector(self.config)
                self.node_selection_strategy_parameter = config.participant["node_selection_strategy_args"]["parameter"]
        nss_info_msg = f"Enabled: {self.node_selection_strategy_enabled}\n{f'Selector: {self.nss_selector}' if self.node_selection_strategy_enabled else ''}"
        print_msg_box(msg=nss_info_msg, indent=2, title="NSS Info")

        self.lie_atk = config.participant["adversarial_args"]["attacks"] == "LIE"
        self.lie_atk_z = config.participant["adversarial_args"]["atk_lie_z"]
        self.security = security
        self.model_poisoning = model_poisoning
        self.poisoned_ratio = poisoned_ratio
        self.noise_type = noise_type

        self._trainer = trainer(model, dataset, config=self.config)
        self._aggregator = create_aggregator(config=self.config, engine=self)

        self._secure_neighbors = []
        self._is_malicious = True if self.config.participant["adversarial_args"]["attacks"] != "No Attack" else False

        msg = f"Trainer: {self._trainer.__class__.__name__}"
        msg += f"\nDataset: {self.config.participant['data_args']['dataset']}"
        msg += f"\nIID: {self.config.participant['data_args']['iid']}"
        msg += f"\nModel: {model.__class__.__name__}"
        msg += f"\nAggregation algorithm: {self._aggregator.__class__.__name__}"
        msg += f"\nNode behavior: {'malicious' if self._is_malicious else 'benign'}"
        print_msg_box(msg=msg, indent=2, title="Scenario information")
        print_msg_box(
            msg=f"Logging type: {self._trainer.logger.__class__.__name__}",
            indent=2,
            title="Logging information",
        )

        self.with_reputation = self.config.participant["defense_args"]["with_reputation"]
        self.is_dynamic_topology = self.config.participant["defense_args"]["is_dynamic_topology"]
        self.is_dynamic_aggregation = self.config.participant["defense_args"]["is_dynamic_aggregation"]
        self.target_aggregation = (
            create_target_aggregator(config=self.config, engine=self) if self.is_dynamic_aggregation else None
        )
        msg = f"Reputation system: {self.with_reputation}\nDynamic topology: {self.is_dynamic_topology}\nDynamic aggregation: {self.is_dynamic_aggregation}"
        msg += (
            f"\nTarget aggregation: {self.target_aggregation.__class__.__name__}" if self.is_dynamic_aggregation else ""
        )
        print_msg_box(msg=msg, indent=2, title="Defense information")

        self.learning_cycle_lock = Locker(name="learning_cycle_lock", async_lock=True)
        self.federation_setup_lock = Locker(name="federation_setup_lock", async_lock=True)
        self.federation_ready_lock = Locker(name="federation_ready_lock", async_lock=True)
        self.round_lock = Locker(name="round_lock", async_lock=True)

        self.config.reload_config_file()

        self._cm = CommunicationsManager(engine=self)
        # Set the communication manager in the model (send messages from there)
        self.trainer.model.set_communication_manager(self._cm)

        self._reporter = Reporter(config=self.config, trainer=self.trainer, cm=self.cm)

        self._event_manager = EventManager(
            default_callbacks=[
                self._discovery_discover_callback,
                self._control_alive_callback,
                self._connection_connect_callback,
                self._connection_disconnect_callback,
                self._federation_ready_callback,
                self._start_federation_callback,
                self._federation_models_included_callback,
                self.__nss_features_message_callback,
                self.__vote_message_callback,
                self.__embedding_message_callback,
            ]
        )

        # Register additional callbacks
        self._event_manager.register_event(
            (
                nebula_pb2.FederationMessage,
                nebula_pb2.FederationMessage.Action.REPUTATION,
            ),
            self._reputation_callback,
        )
        # ... add more callbacks here

    @property
    def cm(self):
        return self._cm

    @property
    def reporter(self):
        return self._reporter

    @property
    def event_manager(self):
        return self._event_manager

    @property
    def aggregator(self):
        return self._aggregator

    def get_aggregator_type(self):
        return type(self.aggregator)

    @property
    def trainer(self):
        return self._trainer

    def get_addr(self):
        return self.addr

    def get_config(self):
        return self.config

    def get_federation_nodes(self):
        return self.federation_nodes

    def get_initialization_status(self):
        return self.initialized

    def set_initialization_status(self, status):
        self.initialized = status

    def get_round(self):
        return self.round

    def get_federation_ready_lock(self):
        return self.federation_ready_lock

    def get_federation_setup_lock(self):
        return self.federation_setup_lock

    def get_round_lock(self):
        return self.round_lock

    @event_handler(nebula_pb2.DiscoveryMessage, nebula_pb2.DiscoveryMessage.Action.DISCOVER)
    async def _discovery_discover_callback(self, source, message):
        logging.info(
            f"🔍  handle_discovery_message | Trigger | Received discovery message from {source} (network propagation)"
        )
        current_connections = await self.cm.get_addrs_current_connections(myself=True)
        if source not in current_connections:
            logging.info(f"🔍  handle_discovery_message | Trigger | Connecting to {source} indirectly")
            await self.cm.connect(source, direct=False)
        async with self.cm.get_connections_lock():
            if source in self.cm.connections:
                # Update the latitude and longitude of the node (if already connected)
                if (
                    message.latitude is not None
                    and -90 <= message.latitude <= 90
                    and message.longitude is not None
                    and -180 <= message.longitude <= 180
                ):
                    self.cm.connections[source].update_geolocation(message.latitude, message.longitude)
                else:
                    logging.warning(
                        f"🔍  Invalid geolocation received from {source}: latitude={message.latitude}, longitude={message.longitude}"
                    )

    @event_handler(nebula_pb2.ControlMessage, nebula_pb2.ControlMessage.Action.ALIVE)
    async def _control_alive_callback(self, source, message):
        logging.info(f"🔧  handle_control_message | Trigger | Received alive message from {source}")
        current_connections = await self.cm.get_addrs_current_connections(myself=True)
        if source in current_connections:
            try:
                await self.cm.health.alive(source)
            except Exception as e:
                logging.exception(f"Error updating alive status in connection: {e}")
        else:
            logging.error(f"❗️  Connection {source} not found in connections...")

    @event_handler(nebula_pb2.ConnectionMessage, nebula_pb2.ConnectionMessage.Action.CONNECT)
    async def _connection_connect_callback(self, source, message):
        logging.info(f"🔗  handle_connection_message | Trigger | Received connection message from {source}")
        current_connections = await self.cm.get_addrs_current_connections(myself=True)
        if source not in current_connections:
            logging.info(f"🔗  handle_connection_message | Trigger | Connecting to {source}")
            await self.cm.connect(source, direct=True)

    @event_handler(nebula_pb2.ConnectionMessage, nebula_pb2.ConnectionMessage.Action.DISCONNECT)
    async def _connection_disconnect_callback(self, source, message):
        logging.info(f"🔗  handle_connection_message | Trigger | Received disconnection message from {source}")
        await self.cm.disconnect(source, mutual_disconnection=False)

    @event_handler(
        nebula_pb2.FederationMessage,
        nebula_pb2.FederationMessage.Action.FEDERATION_READY,
    )
    async def _federation_ready_callback(self, source, message):
        logging.info(f"📝  handle_federation_message | Trigger | Received ready federation message from {source}")
        if self.config.participant["device_args"]["start"]:
            logging.info(f"📝  handle_federation_message | Trigger | Adding ready connection {source}")
            await self.cm.add_ready_connection(source)

    @event_handler(
        nebula_pb2.FederationMessage,
        nebula_pb2.FederationMessage.Action.FEDERATION_START,
    )
    async def _start_federation_callback(self, source, message):
        logging.info(f"📝  handle_federation_message | Trigger | Received start federation message from {source}")
        await self.create_trainer_module()

    @event_handler(nebula_pb2.FederationMessage, nebula_pb2.FederationMessage.Action.REPUTATION)
    async def _reputation_callback(self, source, message):
        malicious_nodes = message.arguments  # List of malicious nodes
        if self.with_reputation:
            if len(malicious_nodes) > 0 and not self._is_malicious:
                if self.is_dynamic_topology:
                    await self._disrupt_connection_using_reputation(malicious_nodes)
                if self.is_dynamic_aggregation and self.aggregator != self.target_aggregation:
                    await self._dynamic_aggregator(
                        self.aggregator.get_nodes_pending_models_to_aggregate(),
                        malicious_nodes,
                    )

    @event_handler(
        nebula_pb2.FederationMessage,
        nebula_pb2.FederationMessage.Action.FEDERATION_MODELS_INCLUDED,
    )
    async def _federation_models_included_callback(self, source, message):
        logging.info(f"📝  handle_federation_message | Trigger | Received aggregation finished message from {source}")
        try:
            await self.cm.get_connections_lock().acquire_async()
            if self.round is not None and source in self.cm.connections:
                try:
                    if message is not None and len(message.arguments) > 0:
                        self.cm.connections[source].update_round(int(message.arguments[0])) if message.round in [
                            self.round - 1,
                            self.round,
                        ] else None
                except Exception as e:
                    logging.exception(f"Error updating round in connection: {e}")
            else:
                logging.error(f"Connection not found for {source}")
        except Exception as e:
            logging.exception(f"Error updating round in connection: {e}")
        finally:
            await self.cm.get_connections_lock().release_async()

    @event_handler(nebula_pb2.VoteMessage, None)
    async def __vote_message_callback(self, source, message):
        if message is not None:
            logging.info(f"📝  handle_vote_message | Trigger | Received Vote message from {source}")
            self.node_selection_strategy_selector.add_vote()

    @event_handler(nebula_pb2.NSSFeaturesMessage, None)
    async def __nss_features_message_callback(self, source, message):
        logging.info(f"📝  handle_nss_features_message | Trigger | Received NSS features message from {source}")
        if message is not None:
            latency = self.__nss_get_latency(source)
            features = {}
            features["cpu_percent"] = message.cpu_percent
            features["bytes_sent"] = message.bytes_sent
            features["bytes_received"] = message.bytes_received
            features["loss"] = message.loss
            features["data_size"] = message.data_size
            features["latency"] = latency
            self.node_selection_strategy_selector.add_neighbor(source)
            self.node_selection_strategy_selector.add_node_features(source, features)
            
    @event_handler(nebula_pb2.EmbeddingMessage, None)
    async def __embedding_message_callback(self, source, message):
        logging.info(f"📝  handle_embedding_message | Trigger | Received Embedding message from {source}")
        if message is not None:
            logging.info(f"Deserializing embedding from {source}")
            deserialize_embedding = self.trainer.deserialize_embedding(message.embedding)
            logging.info(f"Adding embedding from {source}")
            current_neighbors = await self.cm.get_addrs_current_connections(only_direct=True)
            await self.node_selection_strategy_selector.add_embedding(source, deserialize_embedding, current_neighbors)

    async def create_trainer_module(self):
        asyncio.create_task(self._start_learning())
        logging.info("Started trainer module...")

    async def start_communications(self):
        logging.info(f"Neighbors: {self.config.participant['network_args']['neighbors']}")
        logging.info(
            f"💤  Cold start time: {self.config.participant['misc_args']['grace_time_connection']} seconds before connecting to the network"
        )
        await asyncio.sleep(self.config.participant["misc_args"]["grace_time_connection"])
        await self.cm.start()
        initial_neighbors = self.config.participant["network_args"]["neighbors"].split()
        for i in initial_neighbors:
            addr = f"{i.split(':')[0]}:{i.split(':')[1]}"
            await self.cm.connect(addr, direct=True)
            await asyncio.sleep(1)
        while not self.cm.verify_connections(initial_neighbors):
            await asyncio.sleep(1)
        current_connections = await self.cm.get_addrs_current_connections()
        logging.info(f"Connections verified: {current_connections}")
        await self._reporter.start()
        await self.cm.deploy_additional_services()
        await asyncio.sleep(self.config.participant["misc_args"]["grace_time_connection"] // 2)

    async def deploy_federation(self):
        await self.federation_ready_lock.acquire_async()
        if self.config.participant["device_args"]["start"]:
            logging.info(
                f"💤  Waiting for {self.config.participant['misc_args']['grace_time_start_federation']} seconds to start the federation"
            )
            await asyncio.sleep(self.config.participant["misc_args"]["grace_time_start_federation"])
            if self.round is None:
                while not await self.cm.check_federation_ready():
                    await asyncio.sleep(1)
                logging.info("Sending FEDERATION_START to neighbors...")
                message = self.cm.mm.generate_federation_message(nebula_pb2.FederationMessage.Action.FEDERATION_START)
                await self.cm.send_message_to_neighbors(message)
                await self.get_federation_ready_lock().release_async()
                await self.create_trainer_module()
            else:
                logging.info("Federation already started")

        else:
            logging.info("Sending FEDERATION_READY to neighbors...")
            message = self.cm.mm.generate_federation_message(nebula_pb2.FederationMessage.Action.FEDERATION_READY)
            await self.cm.send_message_to_neighbors(message)
            logging.info("💤  Waiting until receiving the start signal from the start node")
            
    async def generate_and_send_embeddings(self):
        if self.node_selection_strategy_enabled:
            if self.nss_selector == "distribution":
                # Sending embeddings
                await self.node_selection_strategy_selector.embedding_lock.acquire_async()
                logging.info(f"Model embeddings: {self.trainer.model.get_model_embeddings()}")
                logging.info(f"Dataset embeddings: {self.trainer.model.get_dataset_embeddings()}")
                embedding = await self.node_selection_strategy_selector.get_embeddings(model=self.trainer.model.get_model_embeddings(), dataloader=self.trainer.model.get_dataset_embeddings().train_dataloader())
                logging.info(f"Variance of the embedding: {embedding.var()}")
                logging.info(f"Mean embedding:\n{embedding}")
                serialized_embedding = self.trainer.serialize_embedding(embedding)
                message = self.cm.mm.generate_embedding_message(serialized_embedding)
                logging.info("Sending embeddings to neighbors...")
                await self.cm.send_message_to_neighbors(message)
                await self.node_selection_strategy_selector.embedding_lock.acquire_async()
            else:
                logging.info("Distribution not selected")
        else:
            logging.info("Node Selection Strategy not enabled")

    async def _start_learning(self):
        await self.learning_cycle_lock.acquire_async()
        try:
            if self.round is None:
                self.total_rounds = self.config.participant["scenario_args"]["rounds"]
                epochs = self.config.participant["training_args"]["epochs"]
                await self.get_round_lock().acquire_async()
                self.round = 0
                await self.get_round_lock().release_async()
                await self.learning_cycle_lock.release_async()
                print_msg_box(
                    msg="Starting Federated Learning process...",
                    indent=2,
                    title="Start of the experiment",
                )
                direct_connections = await self.cm.get_addrs_current_connections(only_direct=True)
                undirected_connections = await self.cm.get_addrs_current_connections(only_undirected=True)
                logging.info(
                    f"Initial DIRECT connections: {direct_connections} | Initial UNDIRECT participants: {undirected_connections}"
                )
                logging.info("💤  Waiting initialization of the federation...")
                await self.generate_and_send_embeddings()
                # Lock to wait for the federation to be ready (only affects the first round, when the learning starts)
                # Only applies to non-start nodes --> start node does not wait for the federation to be ready
                await self.get_federation_ready_lock().acquire_async()
                
                if self.config.participant["device_args"]["start"]:
                    logging.info("Propagate initial model updates.")
                    await self.cm.propagator.propagate("initialization")
                    await self.get_federation_ready_lock().release_async()

                self.trainer.set_epochs(epochs)
                self.trainer.create_trainer()

                await self._learning_cycle()
            else:
                if await self.learning_cycle_lock.locked_async():
                    await self.learning_cycle_lock.release_async()
        finally:
            if await self.learning_cycle_lock.locked_async():
                await self.learning_cycle_lock.release_async()

    async def _disrupt_connection_using_reputation(self, malicious_nodes):
        malicious_nodes = list(set(malicious_nodes) & set(self.get_current_connections()))
        logging.info(f"Disrupting connection with malicious nodes at round {self.round}")
        logging.info(f"Removing {malicious_nodes} from {self.get_current_connections()}")
        logging.info(f"Current connections before aggregation at round {self.round}: {self.get_current_connections()}")
        for malicious_node in malicious_nodes:
            if (self.get_name() != malicious_node) and (malicious_node not in self._secure_neighbors):
                await self.cm.disconnect(malicious_node)
        logging.info(f"Current connections after aggregation at round {self.round}: {self.get_current_connections()}")

        await self._connect_with_benign(malicious_nodes)

    async def _connect_with_benign(self, malicious_nodes):
        lower_threshold = 1
        higher_threshold = len(self.federation_nodes) - 1
        if higher_threshold < lower_threshold:
            higher_threshold = lower_threshold

        benign_nodes = [i for i in self.federation_nodes if i not in malicious_nodes]
        logging.info(f"_reputation_callback benign_nodes at round {self.round}: {benign_nodes}")
        if len(self.get_current_connections()) <= lower_threshold:
            for node in benign_nodes:
                if len(self.get_current_connections()) <= higher_threshold and self.get_name() != node:
                    connected = await self.cm.connect(node)
                    if connected:
                        logging.info(f"Connect new connection with at round {self.round}: {connected}")

    async def _dynamic_aggregator(self, aggregated_models_weights, malicious_nodes):
        logging.info(f"malicious detected at round {self.round}, change aggergation protocol!")
        if self.aggregator != self.target_aggregation:
            logging.info(f"Current aggregator is: {self.aggregator}")
            self.aggregator = self.target_aggregation
            await self.aggregator.update_federation_nodes(self.federation_nodes)

            for subnodes in aggregated_models_weights.keys():
                sublist = subnodes.split()
                (submodel, weights) = aggregated_models_weights[subnodes]
                for node in sublist:
                    if node not in malicious_nodes:
                        await self.aggregator.include_model_in_buffer(
                            submodel, weights, source=self.get_name(), round=self.round
                        )
            logging.info(f"Current aggregator is: {self.aggregator}")

    async def _waiting_model_updates(self):
        logging.info(f"💤  Waiting convergence in round {self.round}.")
        params = await self.aggregator.get_aggregation()
        if params is not None:
            logging.info(
                f"_waiting_model_updates | Aggregation done for round {self.round}, including parameters in local model."
            )
            self.trainer.set_model_parameters(params)
        else:
            logging.error("Aggregation finished with no parameters")

    async def _learning_cycle(self):
        while self.round is not None and self.round < self.total_rounds:
            print_msg_box(
                msg=f"Round {self.round} of {self.total_rounds} started.",
                indent=2,
                title="Round information",
            )
            self.trainer.on_round_start()
            self.federation_nodes = await self.cm.get_addrs_current_connections(only_direct=True, myself=True)
            logging.info(f"Federation nodes: {self.federation_nodes}")
            direct_connections = await self.cm.get_addrs_current_connections(only_direct=True)
            undirected_connections = await self.cm.get_addrs_current_connections(only_undirected=True)
            logging.info(f"Direct connections: {direct_connections} | Undirected connections: {undirected_connections}")
            logging.info(f"[Role {self.role}] Starting learning cycle...")
<<<<<<< HEAD
            
=======

            if self.node_selection_strategy_enabled:
                #if "distance" not in self.nss_selector:
                # Extract Features needed for Node Selection Strategy
                self.__nss_extract_features()
                # Broadcast Features
                logging.info("Broadcasting NSS features to the rest of the topology ...")
                message = self.cm.mm.generate_nss_features_message(self.nss_features)
                await self.cm.send_message_to_neighbors(message)
                _nss_features_msg = f"""NSS features for round {self.round}:\nCPU Usage (%): {self.nss_features["cpu_percent"]}%\nBytes Sent: {self.nss_features["bytes_sent"]}\nBytes Received: {self.nss_features["bytes_received"]}\nLoss: {self.nss_features["loss"]}\nData Size: {self.nss_features["data_size"]}"""
                print_msg_box(msg=_nss_features_msg, indent=2, title="NSS features (this node)")
                    # selected_nodes = self.node_selection_strategy_selector.node_selection(self)

                    # self.trainer._logger.log_text("[NSS] Selected nodes", str(selected_nodes), step=self.round)

>>>>>>> 701df3b3
            await self.aggregator.update_federation_nodes(self.federation_nodes)
            await self._extended_learning_cycle()
            
            await self.get_round_lock().acquire_async()
            print_msg_box(
                msg=f"Round {self.round} of {self.total_rounds} finished.",
                indent=2,
                title="Round information",
            )
            await self.aggregator.reset()
            self.trainer.on_round_end()
            self.round = self.round + 1
            self.config.participant["federation_args"]["round"] = (
                self.round
            )  # Set current round in config (send to the controller)
            await self.get_round_lock().release_async()

        # End of the learning cycle
        self.trainer.on_learning_cycle_end()
        await self.trainer.test()
        self.round = None
        self.total_rounds = None
        print_msg_box(
            msg="Federated Learning process has been completed.",
            indent=2,
            title="End of the experiment",
        )
        # Report
        # if self.config.participant["scenario_args"]["controller"] != "nebula-test":
        #     result = await self.reporter.report_scenario_finished()
        #     if result:
        #         pass
        #     else:
        #         logging.error("Error reporting scenario finished")

        # logging.info("Checking if all my connections reached the total rounds...")
        # while not self.cm.check_finished_experiment():
        #     await asyncio.sleep(1)

        # # Enable loggin info
        # logging.getLogger().disabled = True

        # # Kill itself
        # if self.config.participant["scenario_args"]["deployment"] == "docker":
        #     try:
        #         self.client.containers.get(self.docker_id).stop()
        #     except Exception as e:
        #         print(f"Error stopping Docker container with ID {self.docker_id}: {e}")

    async def _extended_learning_cycle(self):
        """
        This method is called in each round of the learning cycle. It is used to extend the learning cycle with additional
        functionalities. The method is called in the _learning_cycle method.
        """
        pass

    def reputation_calculation(self, aggregated_models_weights):
        cossim_threshold = 0.5
        loss_threshold = 0.5

        current_models = {}
        for subnodes in aggregated_models_weights.keys():
            sublist = subnodes.split()
            submodel = aggregated_models_weights[subnodes][0]
            for node in sublist:
                current_models[node] = submodel

        malicious_nodes = []
        reputation_score = {}
        local_model = self.trainer.get_model_parameters()
        untrusted_nodes = list(current_models.keys())
        logging.info(f"reputation_calculation untrusted_nodes at round {self.round}: {untrusted_nodes}")

        for untrusted_node in untrusted_nodes:
            logging.info(f"reputation_calculation untrusted_node at round {self.round}: {untrusted_node}")
            logging.info(f"reputation_calculation self.get_name() at round {self.round}: {self.get_name()}")
            if untrusted_node != self.get_name():
                untrusted_model = current_models[untrusted_node]
                cossim = cosine_metric(local_model, untrusted_model, similarity=True)
                logging.info(f"reputation_calculation cossim at round {self.round}: {untrusted_node}: {cossim}")
                self.trainer._logger.log_data({f"Reputation/cossim_{untrusted_node}": cossim}, step=self.round)

                avg_loss = self.trainer.validate_neighbour_model(untrusted_model)
                logging.info(f"reputation_calculation avg_loss at round {self.round} {untrusted_node}: {avg_loss}")
                self.trainer._logger.log_data({f"Reputation/avg_loss_{untrusted_node}": avg_loss}, step=self.round)
                reputation_score[untrusted_node] = (cossim, avg_loss)

                if cossim < cossim_threshold or avg_loss > loss_threshold:
                    malicious_nodes.append(untrusted_node)
                else:
                    self._secure_neighbors.append(untrusted_node)

        return malicious_nodes, reputation_score

    async def send_reputation(self, malicious_nodes):
        logging.info(f"Sending REPUTATION to the rest of the topology: {malicious_nodes}")
        message = self.cm.mm.generate_federation_message(
            nebula_pb2.FederationMessage.Action.REPUTATION, malicious_nodes
        )
        await self.cm.send_message_to_neighbors(message)

    def __nss_get_latency(self, source):
        s = socket.socket(socket.AF_INET, socket.SOCK_STREAM)
        host, port = source.split(":")
        start = time.time()
        s.connect((host, int(port)))
        s.close()
        return (time.time() - start) * 1000

    def nss_extract_features(self):
        """
        Extract the features necessary for the node selection strategy.
        """
        logging.info(f"Extracting NSS features for round {self.round}...")
        nss_features = {}
        nss_features["cpu_percent"] = psutil.cpu_percent()
        net_io_counters = psutil.net_io_counters()
        nss_features["bytes_sent"] = net_io_counters.bytes_sent // 1000000
        nss_features["bytes_received"] = net_io_counters.bytes_recv // 1000000
        nss_features["loss"] = self.trainer.model.loss
        nss_features["data_size"] = self.trainer.get_model_weight()
        self.nss_features = nss_features

    async def _get_current_neighbors(self):
        current_connections = await self.cm.get_all_addrs_current_connections(only_direct=True)
        return set(current_connections)


class MaliciousNode(Engine):
    def __init__(
        self,
        model,
        dataset,
        config=Config,
        trainer=Lightning,
        security=False,
        model_poisoning=False,
        poisoned_ratio=0,
        noise_type="gaussian",
    ):
        super().__init__(
            model,
            dataset,
            config,
            trainer,
            security,
            model_poisoning,
            poisoned_ratio,
            noise_type,
        )
        self.attack = create_attack(config.participant["adversarial_args"]["attacks"])
        self.fit_time = 0.0
        self.extra_time = 0.0

        self.round_start_attack = 3
        self.round_stop_attack = 6

    async def _extended_learning_cycle(self):
        
        if type(self.attack).__name__ == "FloodingAttack":
            logging.info(f"Running Flooding Attack")
            await self.attack.attack(self.cm)
        
        if self.lie_atk:
            from nebula.addons.attacks.poisoning.update_manipulation import update_manipulation_LIE
            await self.aggregator.include_model_in_buffer(update_manipulation_LIE(self.trainer.get_model_parameters(),899), self.trainer.get_model_weight(), source=self.addr, round=self.round)
        elif self.model_poisoning:
            logging.info(f"Poisoning the model with {self.poisoned_ratio} of the data and {self.noise_type} noise")
            poisoned_model = modelpoison(
                self.trainer.get_model_parameters(),
                self.poisoned_ratio,
                self.noise_type,
            )
            self.trainer.set_model_parameters(poisoned_model)
            del poisoned_model
        
        if self.role == "aggregator":
            await AggregatorNode._extended_learning_cycle(self)
        if self.role == "trainer":
            await TrainerNode._extended_learning_cycle(self)
        if self.role == "server":
            await ServerNode._extended_learning_cycle(self)


class AggregatorNode(Engine):
    def __init__(
        self,
        model,
        dataset,
        config=Config,
        trainer=Lightning,
        security=False,
        model_poisoning=False,
        poisoned_ratio=0,
        noise_type="gaussian",
    ):
        super().__init__(
            model,
            dataset,
            config,
            trainer,
            security,
            model_poisoning,
            poisoned_ratio,
            noise_type,
        )

    async def _extended_learning_cycle(self):
        # Define the functionality of the aggregator node
        await self.trainer.test()
<<<<<<< HEAD
        await self.trainer.train()
        
        if self.node_selection_strategy_enabled:
            # Extract Features needed for Node Selection Strategy
            self.nss_extract_features()
            # Broadcast Features
            logging.info(f"Broadcasting NSS features to the rest of the topology ...")
            message = self.cm.mm.generate_nss_features_message(self.nss_features)
            await self.cm.send_message_to_neighbors(message)
            _nss_features_msg = f"""NSS features for round {self.round}:\nCPU Usage (%): {self.nss_features['cpu_percent']}%\nBytes Sent: {self.nss_features['bytes_sent']}\nBytes Received: {self.nss_features['bytes_received']}\nLoss: {self.nss_features['loss']}\nData Size: {self.nss_features['data_size']}"""
            print_msg_box(msg=_nss_features_msg, indent=2, title="NSS features (this node)")

        await self.aggregator.include_model_in_buffer(
            self.trainer.get_model_parameters(),
            self.trainer.get_model_weight(),
            source=self.addr,
            round=self.round,
        )
=======

        if self.node_selection_strategy_enabled and (self.nss_selector == "distance" or self.nss_selector == "distance-voting"):
            if self.node_selection_strategy_selector.should_train():
                logging.info("[DistanceSelector] I am training this round")
                self.node_selection_strategy_selector.reset_votes()
                await self.trainer.train()
            else:
                self.node_selection_strategy_selector.reset_votes()
                logging.info("[DistanceSelector] I am not training this round")
        else:
            await self.trainer.train()

        if self.node_selection_strategy_enabled:
            if self.nss_selector == "distance" or self.nss_selector == "distance-voting":
                if self.node_selection_strategy_selector.stop_training:
                    self.node_selection_strategy_selector.stop_training = False
                    logging.info("[DistanceSelector] DetectorSelector repeating four training rounds")
                    await self.trainer.train()
                    await self.trainer.train()
                    await self.trainer.train()
                    await self.trainer.train()
                    self.node_selection_strategy_selector.already_activated = True

        if self.lie_atk:
            from nebula.addons.attacks.poisoning.update_manipulation import update_manipulation_LIE

            await self.aggregator.include_model_in_buffer(
                update_manipulation_LIE(self.trainer.get_model_parameters(), 899),
                self.trainer.get_model_weight(),
                source=self.addr,
                round=self.round,
            )
        else:
            await self.aggregator.include_model_in_buffer(
                self.trainer.get_model_parameters(),
                self.trainer.get_model_weight(),
                source=self.addr,
                round=self.round,
            )
>>>>>>> 701df3b3

        await self.cm.propagator.propagate("stable")
        await self._waiting_model_updates()


class ServerNode(Engine):
    def __init__(
        self,
        model,
        dataset,
        config=Config,
        trainer=Lightning,
        security=False,
        model_poisoning=False,
        poisoned_ratio=0,
        noise_type="gaussian",
    ):
        super().__init__(
            model,
            dataset,
            config,
            trainer,
            security,
            model_poisoning,
            poisoned_ratio,
            noise_type,
        )

    async def _extended_learning_cycle(self):
        # Define the functionality of the server node
        await self.trainer.test()

        # In the first round, the server node doest take into account the initial model parameters for the aggregation
        if self.lie_atk:
            from nebula.addons.attacks.poisoning.update_manipulation import update_manipulation_LIE

            await self.aggregator.include_model_in_buffer(
                update_manipulation_LIE(self.trainer.get_model_parameters(), 899),
                self.trainer.BYPASS_MODEL_WEIGHT,
                source=self.addr,
                round=self.round,
            )
        else:
            await self.aggregator.include_model_in_buffer(
                self.trainer.get_model_parameters(),
                self.trainer.BYPASS_MODEL_WEIGHT,
                source=self.addr,
                round=self.round,
            )
        await self._waiting_model_updates()
        await self.cm.propagator.propagate("stable")


class TrainerNode(Engine):
    def __init__(
        self,
        model,
        dataset,
        config=Config,
        trainer=Lightning,
        security=False,
        model_poisoning=False,
        poisoned_ratio=0,
        noise_type="gaussian",
    ):
        super().__init__(
            model,
            dataset,
            config,
            trainer,
            security,
            model_poisoning,
            poisoned_ratio,
            noise_type,
        )

    async def _extended_learning_cycle(self):
        # Define the functionality of the trainer node
        logging.info("Waiting global update | Assign _waiting_global_update = True")
        self.aggregator.set_waiting_global_update()

        await self.trainer.test()
        await self.trainer.train()

        if self.lie_atk:
            from nebula.addons.attacks.poisoning.update_manipulation import update_manipulation_LIE

            await self.aggregator.include_model_in_buffer(
                update_manipulation_LIE(self.trainer.get_model_parameters(), 899),
                self.trainer.get_model_weight(),
                source=self.addr,
                round=self.round,
                local=True,
            )
        else:
            await self.aggregator.include_model_in_buffer(
                self.trainer.get_model_parameters(),
                self.trainer.get_model_weight(),
                source=self.addr,
                round=self.round,
                local=True,
            )

        await self.cm.propagator.propagate("stable")
        await self._waiting_model_updates()


class IdleNode(Engine):
    def __init__(
        self,
        model,
        dataset,
        config=Config,
        trainer=Lightning,
        security=False,
        model_poisoning=False,
        poisoned_ratio=0,
        noise_type="gaussian",
    ):
        super().__init__(
            model,
            dataset,
            config,
            trainer,
            security,
            model_poisoning,
            poisoned_ratio,
            noise_type,
        )

    async def _extended_learning_cycle(self):
        # Define the functionality of the idle node
        logging.info("Waiting global update | Assign _waiting_global_update = True")
        self.aggregator.set_waiting_global_update()
        await self._waiting_model_updates()<|MERGE_RESOLUTION|>--- conflicted
+++ resolved
@@ -567,9 +567,6 @@
             undirected_connections = await self.cm.get_addrs_current_connections(only_undirected=True)
             logging.info(f"Direct connections: {direct_connections} | Undirected connections: {undirected_connections}")
             logging.info(f"[Role {self.role}] Starting learning cycle...")
-<<<<<<< HEAD
-            
-=======
 
             if self.node_selection_strategy_enabled:
                 #if "distance" not in self.nss_selector:
@@ -585,7 +582,6 @@
 
                     # self.trainer._logger.log_text("[NSS] Selected nodes", str(selected_nodes), step=self.round)
 
->>>>>>> 701df3b3
             await self.aggregator.update_federation_nodes(self.federation_nodes)
             await self._extended_learning_cycle()
             
@@ -703,8 +699,8 @@
         nss_features = {}
         nss_features["cpu_percent"] = psutil.cpu_percent()
         net_io_counters = psutil.net_io_counters()
-        nss_features["bytes_sent"] = net_io_counters.bytes_sent // 1000000
-        nss_features["bytes_received"] = net_io_counters.bytes_recv // 1000000
+        nss_features["bytes_sent"] = net_io_counters.bytes_sent
+        nss_features["bytes_received"] = net_io_counters.bytes_recv
         nss_features["loss"] = self.trainer.model.loss
         nss_features["data_size"] = self.trainer.get_model_weight()
         self.nss_features = nss_features
@@ -796,26 +792,6 @@
     async def _extended_learning_cycle(self):
         # Define the functionality of the aggregator node
         await self.trainer.test()
-<<<<<<< HEAD
-        await self.trainer.train()
-        
-        if self.node_selection_strategy_enabled:
-            # Extract Features needed for Node Selection Strategy
-            self.nss_extract_features()
-            # Broadcast Features
-            logging.info(f"Broadcasting NSS features to the rest of the topology ...")
-            message = self.cm.mm.generate_nss_features_message(self.nss_features)
-            await self.cm.send_message_to_neighbors(message)
-            _nss_features_msg = f"""NSS features for round {self.round}:\nCPU Usage (%): {self.nss_features['cpu_percent']}%\nBytes Sent: {self.nss_features['bytes_sent']}\nBytes Received: {self.nss_features['bytes_received']}\nLoss: {self.nss_features['loss']}\nData Size: {self.nss_features['data_size']}"""
-            print_msg_box(msg=_nss_features_msg, indent=2, title="NSS features (this node)")
-
-        await self.aggregator.include_model_in_buffer(
-            self.trainer.get_model_parameters(),
-            self.trainer.get_model_weight(),
-            source=self.addr,
-            round=self.round,
-        )
-=======
 
         if self.node_selection_strategy_enabled and (self.nss_selector == "distance" or self.nss_selector == "distance-voting"):
             if self.node_selection_strategy_selector.should_train():
@@ -855,7 +831,6 @@
                 source=self.addr,
                 round=self.round,
             )
->>>>>>> 701df3b3
 
         await self.cm.propagator.propagate("stable")
         await self._waiting_model_updates()
