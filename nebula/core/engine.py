import asyncio
import logging
import os

import docker
from nebula.addons.functions import print_msg_box
from nebula.addons.attacks.attacks import create_attack
from nebula.addons.reporter import Reporter
from nebula.core.aggregation.aggregator import create_aggregator, create_malicious_aggregator, create_target_aggregator
from nebula.core.eventmanager import EventManager, event_handler
from nebula.core.network.communications import CommunicationsManager
from nebula.core.pb import nebula_pb2
from nebula.core.utils.locker import Locker

logging.getLogger("requests").setLevel(logging.WARNING)
logging.getLogger("urllib3").setLevel(logging.WARNING)
logging.getLogger("fsspec").setLevel(logging.WARNING)
logging.getLogger("matplotlib").setLevel(logging.ERROR)
logging.getLogger("aim").setLevel(logging.ERROR)
logging.getLogger("plotly").setLevel(logging.ERROR)

from nebula.config.config import Config
from nebula.core.training.lightning import Lightning
from nebula.core.utils.helper import cosine_metric
import sys
import pdb


def handle_exception(exc_type, exc_value, exc_traceback):
    logging.error("Uncaught exception", exc_info=(exc_type, exc_value, exc_traceback))
    if issubclass(exc_type, KeyboardInterrupt):
        sys.__excepthook__(exc_type, exc_value, exc_traceback)
        return
    pdb.set_trace()
    pdb.post_mortem(exc_traceback)


def signal_handler(sig, frame):
    print("Signal handler called with signal", sig)
    print("Exiting gracefully")
    sys.exit(0)


def print_banner():
    banner = """
                    ███╗   ██╗███████╗██████╗ ██╗   ██╗██╗      █████╗
                    ████╗  ██║██╔════╝██╔══██╗██║   ██║██║     ██╔══██╗
                    ██╔██╗ ██║█████╗  ██████╔╝██║   ██║██║     ███████║
                    ██║╚██╗██║██╔══╝  ██╔══██╗██║   ██║██║     ██╔══██║
                    ██║ ╚████║███████╗██████╔╝╚██████╔╝███████╗██║  ██║
                    ╚═╝  ╚═══╝╚══════╝╚═════╝  ╚═════╝ ╚══════╝╚═╝  ╚═╝
                      A Platform for Decentralized Federated Learning
                        Created by Enrique Tomás Martínez Beltrán
                        https://github.com/enriquetomasmb/nebula
                """
    logging.info(f"\n{banner}\n")


class Engine:
    def __init__(
        self,
        model,
        dataset,
        config=Config,
        trainer=Lightning,
        security=False,
        model_poisoning=False,
        poisoned_ratio=0,
        noise_type="gaussian",
    ):
        self.config = config
        self.idx = config.participant["device_args"]["idx"]
        self.experiment_name = config.participant["scenario_args"]["name"]
        self.ip = config.participant["network_args"]["ip"]
        self.port = config.participant["network_args"]["port"]
        self.addr = config.participant["network_args"]["addr"]
        self.role = config.participant["device_args"]["role"]
        self.name = config.participant["device_args"]["name"]
        self.docker_id = config.participant["device_args"]["docker_id"]
        self.client = docker.from_env()

        print_banner()

        print_msg_box(msg=f"Name {self.name}\nRole: {self.role}", indent=2, title="Node information")

        self._trainer = None
        self._aggregator = None
        self.round = None
        self.total_rounds = None
        self.federation_nodes = set()
        self.initialized = False
        self.log_dir = os.path.join(config.participant["tracking_args"]["log_dir"], self.experiment_name)

        self.security = security
        self.model_poisoning = model_poisoning
        self.poisoned_ratio = poisoned_ratio
        self.noise_type = noise_type

<<<<<<< HEAD
        if self.config.participant["tracking_args"]["local_tracking"] == "csv":
            nebulalogger = CSVLogger(f"{self.log_dir}", name="metrics", version=f"participant_{self.idx}")
        elif self.config.participant["tracking_args"]["local_tracking"] == "basic":
            nebulalogger = NebulaTensorBoardLogger(
                self.config.participant["scenario_args"]["start_time"], f"{self.log_dir}", name="metrics", version=f"participant_{self.idx}", log_graph=True
            )
        elif self.config.participant["tracking_args"]["local_tracking"] == "advanced":
            nebulalogger = NebulaLogger(
                config=self.config,
                engine=self,
                scenario_start_time=self.config.participant["scenario_args"]["start_time"],
                repo=f"{self.config.participant['tracking_args']['log_dir']}",
                experiment=self.experiment_name,
                run_name=f"participant_{self.idx}",
                train_metric_prefix="train_",
                test_metric_prefix="test_",
                val_metric_prefix="val_",
                log_system_params=False,
            )
            # nebulalogger_aim = NebulaLogger(config=self.config, engine=self, scenario_start_time=self.config.participant["scenario_args"]["start_time"], repo=f"aim://nebula-frontend:8085",
            #                                     experiment=self.experiment_name, run_name=f"participant_{self.idx}",
            #                                     train_metric_prefix='train_', test_metric_prefix='test_', val_metric_prefix='val_', log_system_params=False)
            self.config.participant["tracking_args"]["run_hash"] = nebulalogger.experiment.hash
        else:
            nebulalogger = None
        self._trainer = trainer(model, dataset, config=self.config, logger=nebulalogger)
=======
        self._trainer = trainer(model, dataset, config=self.config)
>>>>>>> 50f078e4
        self._aggregator = create_aggregator(config=self.config, engine=self)

        self._secure_neighbors = []
        self._is_malicious = True if self.config.participant["adversarial_args"]["attacks"] != "No Attack" else False

        msg = f"Trainer: {self._trainer.__class__.__name__}"
        msg += f"\nDataset: {self.config.participant['data_args']['dataset']}"
        msg += f"\nIID: {self.config.participant['data_args']['iid']}"
        msg += f"\nModel: {model.__class__.__name__}"
        msg += f"\nAggregation algorithm: {self._aggregator.__class__.__name__}"
        msg += f"\nNode behavior: {'malicious' if self._is_malicious else 'benign'}"
        print_msg_box(msg=msg, indent=2, title="Scenario information")
        print_msg_box(msg=f"Logging type: {self._trainer.logger.__class__.__name__}", indent=2, title="Logging information")

        self.with_reputation = self.config.participant["defense_args"]["with_reputation"]
        self.is_dynamic_topology = self.config.participant["defense_args"]["is_dynamic_topology"]
        self.is_dynamic_aggregation = self.config.participant["defense_args"]["is_dynamic_aggregation"]
        self.target_aggregation = create_target_aggregator(config=self.config, engine=self) if self.is_dynamic_aggregation else None
        msg = f"Reputation system: {self.with_reputation}\nDynamic topology: {self.is_dynamic_topology}\nDynamic aggregation: {self.is_dynamic_aggregation}"
        msg += f"\nTarget aggregation: {self.target_aggregation.__class__.__name__}" if self.is_dynamic_aggregation else ""
        print_msg_box(msg=msg, indent=2, title="Defense information")

        self.learning_cycle_lock = Locker(name="learning_cycle_lock", async_lock=True)
        self.federation_setup_lock = Locker(name="federation_setup_lock", async_lock=True)
        self.federation_ready_lock = Locker(name="federation_ready_lock", async_lock=True)
        self.round_lock = Locker(name="round_lock", async_lock=True)

        self.config.reload_config_file()

        self._cm = CommunicationsManager(engine=self)
        # Set the communication manager in the model (send messages from there)
        self.trainer.model.set_communication_manager(self._cm)

        self._reporter = Reporter(config=self.config, trainer=self.trainer, cm=self.cm)

        self._event_manager = EventManager(
            default_callbacks=[
                self._discovery_discover_callback,
                self._control_alive_callback,
                self._connection_connect_callback,
                self._connection_disconnect_callback,
                self._federation_ready_callback,
                self._start_federation_callback,
                self._federation_models_included_callback,
            ]
        )

        # Register additional callbacks
        self._event_manager.register_event((nebula_pb2.FederationMessage, nebula_pb2.FederationMessage.Action.REPUTATION), self._reputation_callback)
        # ... add more callbacks here

    @property
    def cm(self):
        return self._cm

    @property
    def reporter(self):
        return self._reporter

    @property
    def event_manager(self):
        return self._event_manager

    @property
    def aggregator(self):
        return self._aggregator

    def get_aggregator_type(self):
        return type(self.aggregator)

    @property
    def trainer(self):
        return self._trainer

    def get_addr(self):
        return self.addr

    def get_config(self):
        return self.config

    def get_federation_nodes(self):
        return self.federation_nodes

    def get_initialization_status(self):
        return self.initialized

    def set_initialization_status(self, status):
        self.initialized = status

    def get_round(self):
        return self.round

    def get_federation_ready_lock(self):
        return self.federation_ready_lock

    def get_federation_setup_lock(self):
        return self.federation_setup_lock

    def get_round_lock(self):
        return self.round_lock

    @event_handler(nebula_pb2.DiscoveryMessage, nebula_pb2.DiscoveryMessage.Action.DISCOVER)
    async def _discovery_discover_callback(self, source, message):
        logging.info(f"🔍  handle_discovery_message | Trigger | Received discovery message from {source} (network propagation)")
        current_connections = await self.cm.get_addrs_current_connections(myself=True)
        if source not in current_connections:
            logging.info(f"🔍  handle_discovery_message | Trigger | Connecting to {source} indirectly")
            await self.cm.connect(source, direct=False)
        async with self.cm.get_connections_lock():
            if source in self.cm.connections:
                # Update the latitude and longitude of the node (if already connected)
                if message.latitude is not None and -90 <= message.latitude <= 90 and message.longitude is not None and -180 <= message.longitude <= 180:
                    self.cm.connections[source].update_geolocation(message.latitude, message.longitude)
                else:
                    logging.warning(f"🔍  Invalid geolocation received from {source}: latitude={message.latitude}, longitude={message.longitude}")

    @event_handler(nebula_pb2.ControlMessage, nebula_pb2.ControlMessage.Action.ALIVE)
    async def _control_alive_callback(self, source, message):
        logging.info(f"🔧  handle_control_message | Trigger | Received alive message from {source}")
        current_connections = await self.cm.get_addrs_current_connections(myself=True)
        if source in current_connections:
            try:
                await self.cm.health.alive(source)
            except Exception as e:
                logging.error(f"Error updating alive status in connection: {e}")
        else:
            logging.error(f"❗️  Connection {source} not found in connections...")

    @event_handler(nebula_pb2.ConnectionMessage, nebula_pb2.ConnectionMessage.Action.CONNECT)
    async def _connection_connect_callback(self, source, message):
        logging.info(f"🔗  handle_connection_message | Trigger | Received connection message from {source}")
        current_connections = await self.cm.get_addrs_current_connections(myself=True)
        if source not in current_connections:
            logging.info(f"🔗  handle_connection_message | Trigger | Connecting to {source}")
            await self.cm.connect(source, direct=True)

    @event_handler(nebula_pb2.ConnectionMessage, nebula_pb2.ConnectionMessage.Action.DISCONNECT)
    async def _connection_disconnect_callback(self, source, message):
        logging.info(f"🔗  handle_connection_message | Trigger | Received disconnection message from {source}")
        await self.cm.disconnect(source, mutual_disconnection=False)

    @event_handler(nebula_pb2.FederationMessage, nebula_pb2.FederationMessage.Action.FEDERATION_READY)
    async def _federation_ready_callback(self, source, message):
        logging.info(f"📝  handle_federation_message | Trigger | Received ready federation message from {source}")
        if self.config.participant["device_args"]["start"]:
            logging.info(f"📝  handle_federation_message | Trigger | Adding ready connection {source}")
            await self.cm.add_ready_connection(source)

    @event_handler(nebula_pb2.FederationMessage, nebula_pb2.FederationMessage.Action.FEDERATION_START)
    async def _start_federation_callback(self, source, message):
        logging.info(f"📝  handle_federation_message | Trigger | Received start federation message from {source}")
        await self.create_trainer_module()

    @event_handler(nebula_pb2.FederationMessage, nebula_pb2.FederationMessage.Action.REPUTATION)
    async def _reputation_callback(self, source, message):
        malicious_nodes = message.arguments  # List of malicious nodes
        if self.with_reputation:
            if len(malicious_nodes) > 0 and not self._is_malicious:
                if self.is_dynamic_topology:
                    await self._disrupt_connection_using_reputation(malicious_nodes)
                if self.is_dynamic_aggregation and self.aggregator != self.target_aggregation:
                    await self._dynamic_aggregator(self.aggregator.get_nodes_pending_models_to_aggregate(), malicious_nodes)

    @event_handler(nebula_pb2.FederationMessage, nebula_pb2.FederationMessage.Action.FEDERATION_MODELS_INCLUDED)
    async def _federation_models_included_callback(self, source, message):
        logging.info(f"📝  handle_federation_message | Trigger | Received aggregation finished message from {source}")
        try:
            await self.cm.get_connections_lock().acquire_async()
            if self.round is not None and source in self.cm.connections:
                try:
                    if message is not None and len(message.arguments) > 0:
                        self.cm.connections[source].update_round(int(message.arguments[0])) if message.round in [self.round - 1, self.round] else None
                except Exception as e:
                    logging.error(f"Error updating round in connection: {e}")
            else:
                logging.error(f"Connection not found for {source}")
        except Exception as e:
            logging.error(f"Error updating round in connection: {e}")
        finally:
            await self.cm.get_connections_lock().release_async()

    async def create_trainer_module(self):
        asyncio.create_task(self._start_learning())
        logging.info(f"Started trainer module...")

    async def start_communications(self):
        logging.info(f"Neighbors: {self.config.participant['network_args']['neighbors']}")
        logging.info(f"💤  Cold start time: {self.config.participant['misc_args']['grace_time_connection']} seconds before connecting to the network")
        await asyncio.sleep(self.config.participant["misc_args"]["grace_time_connection"])
        await self.cm.start()
        initial_neighbors = self.config.participant["network_args"]["neighbors"].split()
        for i in initial_neighbors:
            addr = f"{i.split(':')[0]}:{i.split(':')[1]}"
            await self.cm.connect(addr, direct=True)
            await asyncio.sleep(1)
        while not self.cm.verify_connections(initial_neighbors):
            await asyncio.sleep(1)
        current_connections = await self.cm.get_addrs_current_connections()
        logging.info(f"Connections verified: {current_connections}")
        await self._reporter.start()
        await self.cm.deploy_additional_services()
        await asyncio.sleep(self.config.participant["misc_args"]["grace_time_connection"] // 2)

    async def deploy_federation(self):
        await self.federation_ready_lock.acquire_async()
        if self.config.participant["device_args"]["start"]:
            logging.info(f"💤  Waiting for {self.config.participant['misc_args']['grace_time_start_federation']} seconds to start the federation")
            await asyncio.sleep(self.config.participant["misc_args"]["grace_time_start_federation"])
            if self.round is None:
                while not await self.cm.check_federation_ready():
                    await asyncio.sleep(1)
                logging.info(f"Sending FEDERATION_START to neighbors...")
                message = self.cm.mm.generate_federation_message(nebula_pb2.FederationMessage.Action.FEDERATION_START)
                await self.cm.send_message_to_neighbors(message)
                await self.get_federation_ready_lock().release_async()
                await self.create_trainer_module()
            else:
                logging.info(f"Federation already started")

        else:
            logging.info(f"Sending FEDERATION_READY to neighbors...")
            message = self.cm.mm.generate_federation_message(nebula_pb2.FederationMessage.Action.FEDERATION_READY)
            await self.cm.send_message_to_neighbors(message)
            logging.info(f"💤  Waiting until receiving the start signal from the start node")

    async def _start_learning(self):
        await self.learning_cycle_lock.acquire_async()
        try:
            if self.round is None:
                self.total_rounds = self.config.participant["scenario_args"]["rounds"]
                epochs = self.config.participant["training_args"]["epochs"]
                await self.get_round_lock().acquire_async()
                self.round = 0
                await self.get_round_lock().release_async()
                await self.learning_cycle_lock.release_async()
                print_msg_box(msg=f"Starting Federated Learning process...", indent=2, title="Start of the experiment")
                direct_connections = await self.cm.get_addrs_current_connections(only_direct=True)
                undirected_connections = await self.cm.get_addrs_current_connections(only_undirected=True)
                logging.info(f"Initial DIRECT connections: {direct_connections} | Initial UNDIRECT participants: {undirected_connections}")
                logging.info(f"💤  Waiting initialization of the federation...")
                # Lock to wait for the federation to be ready (only affects the first round, when the learning starts)
                # Only applies to non-start nodes --> start node does not wait for the federation to be ready
                await self.get_federation_ready_lock().acquire_async()
                if self.config.participant["device_args"]["start"]:
                    logging.info(f"Propagate initial model updates.")
                    await self.cm.propagator.propagate("initialization")
                    await self.get_federation_ready_lock().release_async()

                self.trainer.set_epochs(epochs)
                self.trainer.create_trainer()

                await self._learning_cycle()
            else:
                if await self.learning_cycle_lock.locked_async():
                    await self.learning_cycle_lock.release_async()
        finally:
            if await self.learning_cycle_lock.locked_async():
                await self.learning_cycle_lock.release_async()

    async def _disrupt_connection_using_reputation(self, malicious_nodes):
        malicious_nodes = list(set(malicious_nodes) & set(self.get_current_connections()))
        logging.info(f"Disrupting connection with malicious nodes at round {self.round}")
        logging.info(f"Removing {malicious_nodes} from {self.get_current_connections()}")
        logging.info(f"Current connections before aggregation at round {self.round}: {self.get_current_connections()}")
        for malicious_node in malicious_nodes:
            if (self.get_name() != malicious_node) and (malicious_node not in self._secure_neighbors):
                await self.cm.disconnect(malicious_node)
        logging.info(f"Current connections after aggregation at round {self.round}: {self.get_current_connections()}")

        await self._connect_with_benign(malicious_nodes)

    async def _connect_with_benign(self, malicious_nodes):
        lower_threshold = 1
        higher_threshold = len(self.federation_nodes) - 1
        if higher_threshold < lower_threshold:
            higher_threshold = lower_threshold

        benign_nodes = [i for i in self.federation_nodes if i not in malicious_nodes]
        logging.info(f"_reputation_callback benign_nodes at round {self.round}: {benign_nodes}")
        if len(self.get_current_connections()) <= lower_threshold:
            for node in benign_nodes:
                if len(self.get_current_connections()) <= higher_threshold and self.get_name() != node:
                    connected = await self.cm.connect(node)
                    if connected:
                        logging.info(f"Connect new connection with at round {self.round}: {connected}")

    async def _dynamic_aggregator(self, aggregated_models_weights, malicious_nodes):
        logging.info(f"malicious detected at round {self.round}, change aggergation protocol!")
        if self.aggregator != self.target_aggregation:
            logging.info(f"Current aggregator is: {self.aggregator}")
            self.aggregator = self.target_aggregation
            await self.aggregator.update_federation_nodes(self.federation_nodes)

            for subnodes in aggregated_models_weights.keys():
                sublist = subnodes.split()
                (submodel, weights) = aggregated_models_weights[subnodes]
                for node in sublist:
                    if node not in malicious_nodes:
                        await self.aggregator.include_model_in_buffer(submodel, weights, source=self.get_name(), round=self.round)
            logging.info(f"Current aggregator is: {self.aggregator}")

    async def _waiting_model_updates(self):
        logging.info(f"💤  Waiting convergence in round {self.round}.")
        params = await self.aggregator.get_aggregation()
        if params is not None:
            logging.info(f"_waiting_model_updates | Aggregation done for round {self.round}, including parameters in local model.")
            self.trainer.set_model_parameters(params)
        else:
            logging.error(f"Aggregation finished with no parameters")

    async def _learning_cycle(self):
        while self.round is not None and self.round < self.total_rounds:
            print_msg_box(msg=f"Round {self.round} of {self.total_rounds} started.", indent=2, title="Round information")
            self.trainer.on_round_start()
            self.federation_nodes = await self.cm.get_addrs_current_connections(only_direct=True, myself=True)
            logging.info(f"Federation nodes: {self.federation_nodes}")
            direct_connections = await self.cm.get_addrs_current_connections(only_direct=True)
            undirected_connections = await self.cm.get_addrs_current_connections(only_undirected=True)
            logging.info(f"Direct connections: {direct_connections} | Undirected connections: {undirected_connections}")
            logging.info(f"[Role {self.role}] Starting learning cycle...")
            await self.aggregator.update_federation_nodes(self.federation_nodes)
            await self._extended_learning_cycle()

            await self.get_round_lock().acquire_async()
            print_msg_box(msg=f"Round {self.round} of {self.total_rounds} finished.", indent=2, title="Round information")
            await self.aggregator.reset()
            self.trainer.on_round_end()
            self.round = self.round + 1
            self.config.participant["federation_args"]["round"] = self.round  # Set current round in config (send to the controller)
            await self.get_round_lock().release_async()

        # End of the learning cycle
        self.trainer.on_learning_cycle_end()
        await self.trainer.test()
        self.round = None
        self.total_rounds = None
        print_msg_box(msg=f"Federated Learning process has been completed.", indent=2, title="End of the experiment")
        # Report
        if self.config.participant["scenario_args"]["controller"] != "nebula-test":
            result = await self.reporter.report_scenario_finished()
            if result:
                pass
            else:
                logging.error(f"Error reporting scenario finished")

        logging.info(f"Checking if all my connections reached the total rounds...")
        while not self.cm.check_finished_experiment():
            await asyncio.sleep(1)

        # Enable loggin info
        logging.getLogger().disabled = True

        # Kill itself
        if self.config.participant["scenario_args"]["deployment"] == "docker":
            try:
                self.client.containers.get(self.docker_id).stop()
            except Exception as e:
                print(f"Error stopping Docker container with ID {self.docker_id}: {e}")

    async def _extended_learning_cycle(self):
        """
        This method is called in each round of the learning cycle. It is used to extend the learning cycle with additional
        functionalities. The method is called in the _learning_cycle method.
        """
        pass

    def reputation_calculation(self, aggregated_models_weights):
        cossim_threshold = 0.5
        loss_threshold = 0.5

        current_models = {}
        for subnodes in aggregated_models_weights.keys():
            sublist = subnodes.split()
            submodel = aggregated_models_weights[subnodes][0]
            for node in sublist:
                current_models[node] = submodel

        malicious_nodes = []
        reputation_score = {}
        local_model = self.trainer.get_model_parameters()
        untrusted_nodes = list(current_models.keys())
        logging.info(f"reputation_calculation untrusted_nodes at round {self.round}: {untrusted_nodes}")

        for untrusted_node in untrusted_nodes:
            logging.info(f"reputation_calculation untrusted_node at round {self.round}: {untrusted_node}")
            logging.info(f"reputation_calculation self.get_name() at round {self.round}: {self.get_name()}")
            if untrusted_node != self.get_name():
                untrusted_model = current_models[untrusted_node]
                cossim = cosine_metric(local_model, untrusted_model, similarity=True)
                logging.info(f"reputation_calculation cossim at round {self.round}: {untrusted_node}: {cossim}")
                self.trainer._logger.log_data({f"Reputation/cossim_{untrusted_node}": cossim}, step=self.round)

                avg_loss = self.trainer.validate_neighbour_model(untrusted_model)
                logging.info(f"reputation_calculation avg_loss at round {self.round} {untrusted_node}: {avg_loss}")
                self.trainer._logger.log_data({f"Reputation/avg_loss_{untrusted_node}": avg_loss}, step=self.round)
                reputation_score[untrusted_node] = (cossim, avg_loss)

                if cossim < cossim_threshold or avg_loss > loss_threshold:
                    malicious_nodes.append(untrusted_node)
                else:
                    self._secure_neighbors.append(untrusted_node)

        return malicious_nodes, reputation_score

    async def send_reputation(self, malicious_nodes):
        logging.info(f"Sending REPUTATION to the rest of the topology: {malicious_nodes}")
        message = self.cm.mm.generate_federation_message(nebula_pb2.FederationMessage.Action.REPUTATION, malicious_nodes)
        await self.cm.send_message_to_neighbors(message)


class MaliciousNode(Engine):

    def __init__(self, model, dataset, config=Config, trainer=Lightning, security=False, model_poisoning=False, poisoned_ratio=0, noise_type="gaussian"):
        super().__init__(model, dataset, config, trainer, security, model_poisoning, poisoned_ratio, noise_type)
        self.attack = create_attack(config.participant["adversarial_args"]["attacks"])
        self.fit_time = 0.0
        self.extra_time = 0.0

        self.round_start_attack = 3
        self.round_stop_attack = 6

        self.aggregator_bening = self._aggregator

    async def _extended_learning_cycle(self):
        if self.round in range(self.round_start_attack, self.round_stop_attack):
            logging.info(f"Changing aggregation function maliciously...")
            self._aggregator = create_malicious_aggregator(self._aggregator, self.attack)
        elif self.round == self.round_stop_attack:
            logging.info(f"Changing aggregation function benignly...")
            self._aggregator = self.aggregator_bening

        await AggregatorNode._extended_learning_cycle(self)


class AggregatorNode(Engine):
    def __init__(self, model, dataset, config=Config, trainer=Lightning, security=False, model_poisoning=False, poisoned_ratio=0, noise_type="gaussian"):
        super().__init__(model, dataset, config, trainer, security, model_poisoning, poisoned_ratio, noise_type)

    async def _extended_learning_cycle(self):
        # Define the functionality of the aggregator node
        await self.trainer.test()
        await self.trainer.train()

        await self.aggregator.include_model_in_buffer(self.trainer.get_model_parameters(), self.trainer.get_model_weight(), source=self.addr, round=self.round)

        await self.cm.propagator.propagate("stable")
        await self._waiting_model_updates()


class ServerNode(Engine):
    def __init__(self, model, dataset, config=Config, trainer=Lightning, security=False, model_poisoning=False, poisoned_ratio=0, noise_type="gaussian"):
        super().__init__(model, dataset, config, trainer, security, model_poisoning, poisoned_ratio, noise_type)

    async def _extended_learning_cycle(self):
        # Define the functionality of the server node
        await self.trainer.test()

        # In the first round, the server node doest take into account the initial model parameters for the aggregation
        await self.aggregator.include_model_in_buffer(self.trainer.get_model_parameters(), self.trainer.BYPASS_MODEL_WEIGHT, source=self.addr, round=self.round)
        await self._waiting_model_updates()
        await self.cm.propagator.propagate("stable")


class TrainerNode(Engine):
    def __init__(self, model, dataset, config=Config, trainer=Lightning, security=False, model_poisoning=False, poisoned_ratio=0, noise_type="gaussian"):
        super().__init__(model, dataset, config, trainer, security, model_poisoning, poisoned_ratio, noise_type)

    async def _extended_learning_cycle(self):
        # Define the functionality of the trainer node
        logging.info(f"Waiting global update | Assign _waiting_global_update = True")
        self.aggregator.set_waiting_global_update()

        await self.trainer.test()
        await self.trainer.train()

        await self.aggregator.include_model_in_buffer(
            self.trainer.get_model_parameters(), self.trainer.get_model_weight(), source=self.addr, round=self.round, local=True
        )

        await self.cm.propagator.propagate("stable")
        await self._waiting_model_updates()


class IdleNode(Engine):
    def __init__(self, model, dataset, config=Config, trainer=Lightning, security=False, model_poisoning=False, poisoned_ratio=0, noise_type="gaussian"):
        super().__init__(model, dataset, config, trainer, security, model_poisoning, poisoned_ratio, noise_type)

    async def _extended_learning_cycle(self):
        # Define the functionality of the idle node
        logging.info(f"Waiting global update | Assign _waiting_global_update = True")
        self.aggregator.set_waiting_global_update()
        await self._waiting_model_updates()<|MERGE_RESOLUTION|>--- conflicted
+++ resolved
@@ -96,36 +96,7 @@
         self.poisoned_ratio = poisoned_ratio
         self.noise_type = noise_type
 
-<<<<<<< HEAD
-        if self.config.participant["tracking_args"]["local_tracking"] == "csv":
-            nebulalogger = CSVLogger(f"{self.log_dir}", name="metrics", version=f"participant_{self.idx}")
-        elif self.config.participant["tracking_args"]["local_tracking"] == "basic":
-            nebulalogger = NebulaTensorBoardLogger(
-                self.config.participant["scenario_args"]["start_time"], f"{self.log_dir}", name="metrics", version=f"participant_{self.idx}", log_graph=True
-            )
-        elif self.config.participant["tracking_args"]["local_tracking"] == "advanced":
-            nebulalogger = NebulaLogger(
-                config=self.config,
-                engine=self,
-                scenario_start_time=self.config.participant["scenario_args"]["start_time"],
-                repo=f"{self.config.participant['tracking_args']['log_dir']}",
-                experiment=self.experiment_name,
-                run_name=f"participant_{self.idx}",
-                train_metric_prefix="train_",
-                test_metric_prefix="test_",
-                val_metric_prefix="val_",
-                log_system_params=False,
-            )
-            # nebulalogger_aim = NebulaLogger(config=self.config, engine=self, scenario_start_time=self.config.participant["scenario_args"]["start_time"], repo=f"aim://nebula-frontend:8085",
-            #                                     experiment=self.experiment_name, run_name=f"participant_{self.idx}",
-            #                                     train_metric_prefix='train_', test_metric_prefix='test_', val_metric_prefix='val_', log_system_params=False)
-            self.config.participant["tracking_args"]["run_hash"] = nebulalogger.experiment.hash
-        else:
-            nebulalogger = None
-        self._trainer = trainer(model, dataset, config=self.config, logger=nebulalogger)
-=======
         self._trainer = trainer(model, dataset, config=self.config)
->>>>>>> 50f078e4
         self._aggregator = create_aggregator(config=self.config, engine=self)
 
         self._secure_neighbors = []
