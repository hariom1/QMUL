--- conflicted
+++ resolved
@@ -8,16 +8,11 @@
 from nebula.addons.attacks.attacks import create_attack
 from nebula.addons.functions import print_msg_box
 from nebula.addons.reporter import Reporter
-<<<<<<< HEAD
+from nebula.core.addonmanager import AddonManager
 from nebula.core.aggregation.aggregator import create_aggregator
-=======
-from nebula.core.addonmanager import AddonManager
-from nebula.core.aggregation.aggregator import create_aggregator, create_target_aggregator
->>>>>>> 27245d7c
 from nebula.core.eventmanager import EventManager
 from nebula.core.nebulaevents import AggregationEvent, RoundStartEvent, UpdateNeighborEvent, UpdateReceivedEvent
 from nebula.core.network.communications import CommunicationsManager
-from nebula.core.reputation.Reputation import Reputation
 from nebula.core.utils.locker import Locker
 
 logging.getLogger("requests").setLevel(logging.WARNING)
@@ -134,55 +129,7 @@
 
         self._reporter = Reporter(config=self.config, trainer=self.trainer, cm=self.cm)
 
-<<<<<<< HEAD
-        self._event_manager = EventManager(
-            # default_callbacks=[
-            #     self._discovery_discover_callback,
-            #     self._control_alive_callback,
-            #     self._connection_connect_callback,
-            #     self._connection_disconnect_callback,
-            #     # self._federation_ready_callback,
-            #     # self._start_federation_callback,
-            #     # self._federation_models_included_callback,
-            # ]
-        )
-
-        # # Register additional callbacks
-        # self._event_manager.register_callback(
-        #     self._reputation_callback,
-        #     # ... add more callbacks here
-        # )
-
-        # Reputation
-        self.reputation_instance = Reputation(self)
-        self.reputation = {}
-        self.reputation_with_feedback = {}
-        self.reputation_with_all_feedback = {}
-        self.rejected_nodes = set()
-        self.change_weight_nodes = set()
-
-        self.with_reputation = self.config.participant["defense_args"]["with_reputation"]
-        msg = f"Reputation system: {self.with_reputation}"
-        print_msg_box(msg=msg, indent=2, title="Defense information")
-        # self.is_dynamic_topology = self.config.participant["defense_args"]["is_dynamic_topology"]
-        # self.is_dynamic_aggregation = self.config.participant["defense_args"]["is_dynamic_aggregation"]
-        # self.target_aggregation = (
-        #     create_target_aggregator(config=self.config, engine=self) if self.is_dynamic_aggregation else None
-        # )
-        # msg = f"Reputation system: {self.with_reputation}\nDynamic topology: {self.is_dynamic_topology}\nDynamic aggregation: {self.is_dynamic_aggregation}"
-        # msg += (
-        #     f"\nTarget aggregation: {self.target_aggregation.__class__.__name__}" if self.is_dynamic_aggregation else ""
-        # )
-        # print_msg_box(msg=msg, indent=2, title="Defense information")
-
-        # if self.with_reputation:
-        #     logging.info("Reputation system enabled")
-        #     federation = self.config.participant["network_args"]["neighbors"].split()
-        #     self.reputation_instance.init_reputation(federation_nodes=federation)
-        self.register_message_events_callbacks()
-=======
         self._addon_manager = AddonManager(self, self.config)
->>>>>>> 27245d7c
 
     @property
     def cm(self):
@@ -230,29 +177,13 @@
     def get_round_lock(self):
         return self.round_lock
 
-<<<<<<< HEAD
     def get_reputation(self):
         return self.reputation
 
-    def register_message_events_callbacks(self):
-        me_dict = self.cm.get_messages_events()
-        logging.info(f"Registering message events: {me_dict}")
-        message_events = [
-            (message_name, message_action)
-            for (message_name, message_actions) in me_dict.items()
-            for message_action in message_actions
-        ]
-        logging.info(f"{message_events}")
-        for event_type, action in message_events:
-            callback_name = f"_{event_type}_{action}_callback"
-            logging.info(f"Searching callback named: {callback_name}")
-            method = getattr(self, callback_name, None)
-=======
     def set_round(self, new_round):
         logging.info(f"🤖  Update round count | from: {self.round} | to round: {new_round}")
         self.round = new_round
         self.trainer.set_current_round(new_round)
->>>>>>> 27245d7c
 
     """
     ##############################
@@ -354,7 +285,6 @@
         logging.info(f"📝  handle_federation_message | Trigger | Received start federation message from {source}")
         await self.create_trainer_module()
 
-<<<<<<< HEAD
     async def _reputation_share_callback(self, source, message):
         try:
             logging.info(
@@ -377,18 +307,6 @@
 
         except Exception as e:
             logging.exception(f"Error handling reputation message: {e}")
-=======
-    async def _federation_reputation_callback(self, source, message):
-        malicious_nodes = message.arguments  # List of malicious nodes
-        if self.with_reputation and len(malicious_nodes) > 0 and not self._is_malicious:
-            if self.is_dynamic_topology:
-                await self._disrupt_connection_using_reputation(malicious_nodes)
-            if self.is_dynamic_aggregation and self.aggregator != self.target_aggregation:
-                await self._dynamic_aggregator(
-                    self.aggregator.get_nodes_pending_models_to_aggregate(),
-                    malicious_nodes,
-                )
->>>>>>> 27245d7c
 
     async def _federation_federation_models_included_callback(self, source, message):
         logging.info(f"📝  handle_federation_message | Trigger | Received aggregation finished message from {source}")
@@ -984,13 +902,12 @@
         """
         pass
 
-<<<<<<< HEAD
     # def reputation_calculation(self, aggregated_models_weights):
     #     cossim_threshold = 0.5
     #     loss_threshold = 0.5
 
     #     current_models = {}
-    #     for subnodes in aggregated_models_weights.keys():
+    #     for subnodes in aggregated_models_weights:
     #         sublist = subnodes.split()
     #         submodel = aggregated_models_weights[subnodes][0]
     #         for node in sublist:
@@ -1029,50 +946,6 @@
     #     nebula_pb2.FederationMessage.Action.REPUTATION, malicious_nodes
     # )
     # await self.cm.send_message_to_neighbors(message)
-=======
-    def reputation_calculation(self, aggregated_models_weights):
-        cossim_threshold = 0.5
-        loss_threshold = 0.5
-
-        current_models = {}
-        for subnodes in aggregated_models_weights:
-            sublist = subnodes.split()
-            submodel = aggregated_models_weights[subnodes][0]
-            for node in sublist:
-                current_models[node] = submodel
-
-        malicious_nodes = []
-        reputation_score = {}
-        local_model = self.trainer.get_model_parameters()
-        untrusted_nodes = list(current_models.keys())
-        logging.info(f"reputation_calculation untrusted_nodes at round {self.round}: {untrusted_nodes}")
-
-        for untrusted_node in untrusted_nodes:
-            logging.info(f"reputation_calculation untrusted_node at round {self.round}: {untrusted_node}")
-            logging.info(f"reputation_calculation self.get_name() at round {self.round}: {self.get_name()}")
-            if untrusted_node != self.get_name():
-                untrusted_model = current_models[untrusted_node]
-                cossim = cosine_metric(local_model, untrusted_model, similarity=True)
-                logging.info(f"reputation_calculation cossim at round {self.round}: {untrusted_node}: {cossim}")
-                self.trainer._logger.log_data({f"Reputation/cossim_{untrusted_node}": cossim}, step=self.round)
-
-                avg_loss = self.trainer.validate_neighbour_model(untrusted_model)
-                logging.info(f"reputation_calculation avg_loss at round {self.round} {untrusted_node}: {avg_loss}")
-                self.trainer._logger.log_data({f"Reputation/avg_loss_{untrusted_node}": avg_loss}, step=self.round)
-                reputation_score[untrusted_node] = (cossim, avg_loss)
-
-                if cossim < cossim_threshold or avg_loss > loss_threshold:
-                    malicious_nodes.append(untrusted_node)
-                else:
-                    self._secure_neighbors.append(untrusted_node)
-
-        return malicious_nodes, reputation_score
-
-    async def send_reputation(self, malicious_nodes):
-        logging.info(f"Sending REPUTATION to the rest of the topology: {malicious_nodes}")
-        message = self.cm.create_message("federation", "reputation", arguments=[str(arg) for arg in (malicious_nodes)])
-        await self.cm.send_message_to_neighbors(message)
->>>>>>> 27245d7c
 
 
 class MaliciousNode(Engine):
