import asyncio
import logging
import os
import time
import docker

from nebula.addons.attacks.attacks import create_attack
from nebula.addons.functions import print_msg_box
from nebula.addons.reporter import Reporter
from nebula.core.aggregation.aggregator import create_aggregator, create_target_aggregator
from nebula.core.eventmanager import EventManager
from nebula.core.nebulaevents import UpdateNeighborEvent, UpdateReceivedEvent, RoundStartEvent, AggregationEvent, RoundEndEvent
from nebula.core.network.communications import CommunicationsManager
from nebula.core.situationalawareness.nodemanager import NodeManager
from nebula.core.utils.locker import Locker
from nebula.core.addonmanager import AddondManager

logging.getLogger("requests").setLevel(logging.WARNING)
logging.getLogger("urllib3").setLevel(logging.WARNING)
logging.getLogger("fsspec").setLevel(logging.WARNING)
logging.getLogger("matplotlib").setLevel(logging.ERROR)
logging.getLogger("aim").setLevel(logging.ERROR)
logging.getLogger("plotly").setLevel(logging.ERROR)

import pdb
import sys

from nebula.config.config import Config
from nebula.core.training.lightning import Lightning
from nebula.core.utils.helper import cosine_metric


def handle_exception(exc_type, exc_value, exc_traceback):
    logging.error("Uncaught exception", exc_info=(exc_type, exc_value, exc_traceback))
    if issubclass(exc_type, KeyboardInterrupt):
        sys.__excepthook__(exc_type, exc_value, exc_traceback)
        return
    pdb.set_trace()
    pdb.post_mortem(exc_traceback)


def signal_handler(sig, frame):
    print("Signal handler called with signal", sig)
    print("Exiting gracefully")
    sys.exit(0)


def print_banner():
    banner = """
                    ███╗   ██╗███████╗██████╗ ██╗   ██╗██╗      █████╗
                    ████╗  ██║██╔════╝██╔══██╗██║   ██║██║     ██╔══██╗
                    ██╔██╗ ██║█████╗  ██████╔╝██║   ██║██║     ███████║
                    ██║╚██╗██║██╔══╝  ██╔══██╗██║   ██║██║     ██╔══██║
                    ██║ ╚████║███████╗██████╔╝╚██████╔╝███████╗██║  ██║
                    ╚═╝  ╚═══╝╚══════╝╚═════╝  ╚═════╝ ╚══════╝╚═╝  ╚═╝
                      A Platform for Decentralized Federated Learning
                        Created by Enrique Tomás Martínez Beltrán
                          https://github.com/CyberDataLab/nebula
                """
    logging.info(f"\n{banner}\n")


class Engine:
    def __init__(
        self,
        model,
        datamodule,
        config=Config,
        trainer=Lightning,
        security=False,
    ):
        self.config = config
        self.idx = config.participant["device_args"]["idx"]
        self.experiment_name = config.participant["scenario_args"]["name"]
        self.ip = config.participant["network_args"]["ip"]
        self.port = config.participant["network_args"]["port"]
        self.addr = config.participant["network_args"]["addr"]
        self.role = config.participant["device_args"]["role"]
        self.name = config.participant["device_args"]["name"]
        self.docker_id = config.participant["device_args"]["docker_id"]
        self.client = docker.from_env()

        print_banner()

        print_msg_box(
            msg=f"Name {self.name}\nRole: {self.role}",
            indent=2,
            title="Node information",
        )

        self._trainer = None
        self._aggregator = None
        self.round = None
        self.total_rounds = None
        self.federation_nodes = set()
        self.initialized = False
        self.log_dir = os.path.join(config.participant["tracking_args"]["log_dir"], self.experiment_name)

        self.security = security

        self._trainer = trainer(model, datamodule, config=self.config)
        self._aggregator = create_aggregator(config=self.config, engine=self)

        self._secure_neighbors = []
        self._is_malicious = True if self.config.participant["adversarial_args"]["attacks"] != "No Attack" else False

        msg = f"Trainer: {self._trainer.__class__.__name__}"
        msg += f"\nDataset: {self.config.participant['data_args']['dataset']}"
        msg += f"\nIID: {self.config.participant['data_args']['iid']}"
        msg += f"\nModel: {model.__class__.__name__}"
        msg += f"\nAggregation algorithm: {self._aggregator.__class__.__name__}"
        msg += f"\nNode behavior: {'malicious' if self._is_malicious else 'benign'}"
        print_msg_box(msg=msg, indent=2, title="Scenario information")
        print_msg_box(
            msg=f"Logging type: {self._trainer.logger.__class__.__name__}",
            indent=2,
            title="Logging information",
        )

        self.with_reputation = self.config.participant["defense_args"]["with_reputation"]
        self.is_dynamic_topology = self.config.participant["defense_args"]["is_dynamic_topology"]
        self.is_dynamic_aggregation = self.config.participant["defense_args"]["is_dynamic_aggregation"]
        self.target_aggregation = (
            create_target_aggregator(config=self.config, engine=self) if self.is_dynamic_aggregation else None
        )
        msg = f"Reputation system: {self.with_reputation}\nDynamic topology: {self.is_dynamic_topology}\nDynamic aggregation: {self.is_dynamic_aggregation}"
        msg += (
            f"\nTarget aggregation: {self.target_aggregation.__class__.__name__}" if self.is_dynamic_aggregation else ""
        )
        print_msg_box(msg=msg, indent=2, title="Defense information")

        self.learning_cycle_lock = Locker(name="learning_cycle_lock", async_lock=True)
        self.federation_setup_lock = Locker(name="federation_setup_lock", async_lock=True)
        self.federation_ready_lock = Locker(name="federation_ready_lock", async_lock=True)
        self.round_lock = Locker(name="round_lock", async_lock=True)

        self.config.reload_config_file()

        self._cm = CommunicationsManager(engine=self)
        # Set the communication manager in the model (send messages from there)
        self.trainer.model.set_communication_manager(self._cm)

        self._reporter = Reporter(config=self.config, trainer=self.trainer, cm=self.cm)

        self._sinchronized_status = True
        self.sinchronized_status_lock = Locker(name="sinchronized_status_lock")

        self.trainning_in_progress_lock = Locker(name="trainning_in_progress_lock", async_lock=True)

        event_manager = EventManager.get_instance(verbose=False)

        # Mobility setup
        self._node_manager = None
        self.mobility = self.config.participant["mobility_args"]["mobility"]
        if self.mobility == True:
            topology = self.config.participant["mobility_args"]["topology_type"]
            topology = topology.lower()
            model_handler = "std"  # self.config.participant["mobility_args"]["model_handler"]
            self._node_manager = NodeManager(
                config.participant["mobility_args"]["additional_node"]["status"],
                topology,
                model_handler,
                engine=self,
            )

        self._addon_manager = AddondManager(self, self.config)

    @property
    def cm(self):
        return self._cm

    @property
    def reporter(self):
        return self._reporter

    @property
    def aggregator(self):
        return self._aggregator

    def get_aggregator_type(self):
        return type(self.aggregator)

    @property
    def trainer(self):
        return self._trainer

    @property
    def nm(self):
        return self._node_manager

    def get_addr(self):
        return self.addr

    def get_config(self):
        return self.config

    def get_federation_nodes(self):
        return self.federation_nodes

    def get_initialization_status(self):
        return self.initialized

    def set_initialization_status(self, status):
        self.initialized = status

    def get_round(self):
        return self.round

    def get_federation_ready_lock(self):
        return self.federation_ready_lock

    def get_federation_setup_lock(self):
        return self.federation_setup_lock

    def get_trainning_in_progress_lock(self):
        return self.trainning_in_progress_lock

    def get_round_lock(self):
        return self.round_lock

    def set_round(self, new_round):
        logging.info(f"🤖  Update round count | from: {self.round} | to round: {new_round}")
        self.round = new_round
        self.trainer.set_current_round(new_round)

    """                                                     ##############################
                                                            #       MODEL CALLBACKS      #
                                                            ##############################
    """

    async def model_initialization_callback(self, source, message):
        logging.info(f"🤖  handle_model_message | Received model initialization from {source}")
        try:
            model = self.trainer.deserialize_model(message.parameters)
            self.trainer.set_model_parameters(model, initialize=True)
            logging.info("🤖  Init Model | Model Parameters Initialized")
            self.set_initialization_status(True)
            await (
                self.get_federation_ready_lock().release_async()
            )  # Enable learning cycle once the initialization is done
            try:
                await (
                    self.get_federation_ready_lock().release_async()
                )  # Release the lock acquired at the beginning of the engine
            except RuntimeError:
                pass
        except RuntimeError:
            pass

    async def model_update_callback(self, source, message):
        logging.info(f"🤖  handle_model_message | Received model update from {source} with round {message.round}")
        if not self.get_federation_ready_lock().locked() and len(self.get_federation_nodes()) == 0:
            logging.info("🤖  handle_model_message | There are no defined federation nodes")
            return
        decoded_model = self.trainer.deserialize_model(message.parameters)
        updt_received_event = UpdateReceivedEvent(decoded_model, message.weight, source, message.round)
        await EventManager.get_instance().publish_node_event(updt_received_event)

    """                                                     ##############################
                                                            #      General callbacks     #
                                                            ##############################
    """

    async def _discovery_discover_callback(self, source, message):
        logging.info(
            f"🔍  handle_discovery_message | Trigger | Received discovery message from {source} (network propagation)"
        )
        current_connections = await self.cm.get_addrs_current_connections(myself=True)
        if source not in current_connections:
            logging.info(f"🔍  handle_discovery_message | Trigger | Connecting to {source} indirectly")
            await self.cm.connect(source, direct=False)
        async with self.cm.get_connections_lock():
            if source in self.cm.connections:
                # Update the latitude and longitude of the node (if already connected)
                if (
                    message.latitude is not None
                    and -90 <= message.latitude <= 90
                    and message.longitude is not None
                    and -180 <= message.longitude <= 180
                ):
                    self.cm.connections[source].update_geolocation(message.latitude, message.longitude)
                else:
                    logging.warning(
                        f"🔍  Invalid geolocation received from {source}: latitude={message.latitude}, longitude={message.longitude}"
                    )

    async def _control_alive_callback(self, source, message):
        logging.info(f"🔧  handle_control_message | Trigger | Received alive message from {source}")
        current_connections = await self.cm.get_addrs_current_connections(myself=True)
        if source in current_connections:
            try:
                await self.cm.health.alive(source)
            except Exception as e:
                logging.exception(f"Error updating alive status in connection: {e}")
        else:
            logging.error(f"❗️  Connection {source} not found in connections...")

    async def _connection_connect_callback(self, source, message):
        logging.info(f"🔗  handle_connection_message | Trigger | Received connection message from {source}")
        current_connections = await self.cm.get_addrs_current_connections(myself=True)
        if source not in current_connections:
            logging.info(f"🔗  handle_connection_message | Trigger | Connecting to {source}")
            await self.cm.connect(source, direct=True)

    async def _connection_disconnect_callback(self, source, message):
        logging.info(f"🔗  handle_connection_message | Trigger | Received disconnection message from {source}")
        if self.mobility:
            if await self.nm.waiting_confirmation_from(source):
                await self.nm.confirmation_received(source, confirmation=False)
            # if source in await self.cm.get_all_addrs_current_connections(only_direct=True):
            await self.nm.update_neighbors(source, remove=True)
        await self.cm.disconnect(source, mutual_disconnection=False)

    async def _federation_federation_ready_callback(self, source, message):
        logging.info(f"📝  handle_federation_message | Trigger | Received ready federation message from {source}")
        if self.config.participant["device_args"]["start"]:
            logging.info(f"📝  handle_federation_message | Trigger | Adding ready connection {source}")
            await self.cm.add_ready_connection(source)

    async def _federation_federation_start_callback(self, source, message):
        logging.info(f"📝  handle_federation_message | Trigger | Received start federation message from {source}")
        await self.create_trainer_module()

<<<<<<< HEAD
=======
    async def _reputation_callback(self, source, message):
        malicious_nodes = message.arguments  # List of malicious nodes
        if self.with_reputation and len(malicious_nodes) > 0 and not self._is_malicious:
            if self.is_dynamic_topology:
                await self._disrupt_connection_using_reputation(malicious_nodes)
            if self.is_dynamic_aggregation and self.aggregator != self.target_aggregation:
                await self._dynamic_aggregator(
                    self.aggregator.get_nodes_pending_models_to_aggregate(),
                    malicious_nodes,
                )

>>>>>>> 754ca88b
    async def _federation_federation_models_included_callback(self, source, message):
        logging.info(f"📝  handle_federation_message | Trigger | Received aggregation finished message from {source}")
        try:
            await self.cm.get_connections_lock().acquire_async()
            if self.round is not None and source in self.cm.connections:
                try:
                    if message is not None and len(message.arguments) > 0:
                        self.cm.connections[source].update_round(int(message.arguments[0])) if message.round in [
                            self.round - 1,
                            self.round,
                        ] else None
                except Exception as e:
                    logging.exception(f"Error updating round in connection: {e}")
            else:
                logging.error(f"Connection not found for {source}")
        except Exception as e:
            logging.exception(f"Error updating round in connection: {e}")
        finally:
            await self.cm.get_connections_lock().release_async()

    """                                                     ##############################
                                                            #    REGISTERING CALLBACKS   #
                                                            ##############################
    """

    async def register_events_callbacks(self):
        await self.init_message_callbacks()
        await EventManager.get_instance().subscribe_node_event(AggregationEvent, self.broadcast_models_include)

    async def init_message_callbacks(self):
        logging.info("Registering callbacks for MessageEvents...")
        await self.register_message_events_callbacks()
        # Additional callbacks not registered automatically
        await self.register_message_callback(("model", "initialization"), "model_initialization_callback")
        await self.register_message_callback(("model", "update"), "model_update_callback")

    async def register_message_events_callbacks(self):
        me_dict = self.cm.get_messages_events()
        message_events = [
            (message_name, message_action)
            for (message_name, message_actions) in me_dict.items()
            for message_action in message_actions
        ]
        # logging.info(f"{message_events}")
        for event_type, action in message_events:
            callback_name = f"_{event_type}_{action}_callback"
            # logging.info(f"Searching callback named: {callback_name}")
            method = getattr(self, callback_name, None)

            if callable(method):
                await EventManager.get_instance().subscribe((event_type, action), method)

    async def register_message_callback(self, message_event: tuple[str, str], callback: str):
        event_type, action = message_event
        method = getattr(self, callback, None)
        if callable(method):
            await EventManager.get_instance().subscribe((event_type, action), method)

    async def get_geoloc(self):
        return await self.nm.get_geoloc()
    
    
    """                                                     ##############################
                                                            #    ENGINE FUNCTIONALITY    #
                                                            ##############################
    """

    async def _aditional_node_start(self):
        logging.info(f"Aditional node | {self.addr} | going to stablish connection with federation")
        await self.nm.start_late_connection_process()
        # continue ..
        # asyncio.create_task(self.nm.stop_not_selected_connections())
        logging.info("Creating trainer service to start the federation process..")
        asyncio.create_task(self._start_learning_late())

    async def update_neighbors(self, removed_neighbor_addr, neighbors, remove=False):
        if self.mobility:
            self.federation_nodes = neighbors
            await self.nm.update_neighbors(removed_neighbor_addr, remove=remove)
            updt_nei_event = UpdateNeighborEvent(removed_neighbor_addr, remove)
            asyncio.create_task(EventManager.get_instance().publish_node_event(updt_nei_event))
            
    async def broadcast_models_include(self, age : AggregationEvent):
        logging.info(f"🔄  Broadcasting MODELS_INCLUDED for round {self.get_round()}")    
        message = self.cm.create_message("federation", "federation_models_included", [str(arg) for arg in [self.get_round()]])
        asyncio.create_task(self.cm.send_message_to_neighbors(message))        

    async def update_model_learning_rate(self, new_lr):
        await self.trainning_in_progress_lock.acquire_async()
        logging.info("Update | learning rate modified...")
        self.trainer.update_model_learning_rate(new_lr)
        await self.trainning_in_progress_lock.release_async()

    async def _start_learning_late(self):
        await self.learning_cycle_lock.acquire_async()
        try:
            model_serialized, rounds, round, _epochs = await self.nm.get_trainning_info()
            self.total_rounds = rounds
            epochs = _epochs
            await self.get_round_lock().acquire_async()
            self.round = round
            await self.get_round_lock().release_async()
            await self.learning_cycle_lock.release_async()
            print_msg_box(
                msg="Starting Federated Learning process...",
                indent=2,
                title="Start of the experiment late",
            )
            logging.info(f"Trainning setup | total rounds: {rounds} | current round: {round} | epochs: {epochs}")
            direct_connections = await self.cm.get_addrs_current_connections(only_direct=True)
            logging.info(f"Initial DIRECT connections: {direct_connections}")
            await asyncio.sleep(1)
            try:
                logging.info("🤖  Initializing model...")
                await asyncio.sleep(1)
                model = self.trainer.deserialize_model(model_serialized)
                self.trainer.set_model_parameters(model, initialize=True)
                logging.info("Model Parameters Initialized")
                self.set_initialization_status(True)
                await (
                    self.get_federation_ready_lock().release_async()
                )  # Enable learning cycle once the initialization is done
                try:
                    await (
                        self.get_federation_ready_lock().release_async()
                    )  # Release the lock acquired at the beginning of the engine
                except RuntimeError:
                    pass
            except RuntimeError:
                pass

            self.trainer.set_epochs(epochs)
            self.trainer.set_current_round(round)
            self.trainer.create_trainer()
            await self._learning_cycle()

        finally:
            if await self.learning_cycle_lock.locked_async():
                await self.learning_cycle_lock.release_async()

    async def create_trainer_module(self):
        asyncio.create_task(self._start_learning())
        logging.info("Started trainer module...")

    async def start_communications(self):
        await self.register_events_callbacks()
        await self.aggregator.init()
        logging.info(f"Neighbors: {self.config.participant['network_args']['neighbors']}")
        logging.info(
            f"💤  Cold start time: {self.config.participant['misc_args']['grace_time_connection']} seconds before connecting to the network"
        )
        await asyncio.sleep(self.config.participant["misc_args"]["grace_time_connection"])
        await self.cm.start()
        initial_neighbors = self.config.participant["network_args"]["neighbors"].split()
        for i in initial_neighbors:
            addr = f"{i.split(':')[0]}:{i.split(':')[1]}"
            await self.cm.connect(addr, direct=True)
            await asyncio.sleep(1)
        while not self.cm.verify_connections(initial_neighbors):
            await asyncio.sleep(1)
        current_connections = await self.cm.get_addrs_current_connections()
        logging.info(f"Connections verified: {current_connections}")
        if self.mobility:
            logging.info("Building NodeManager configurations...")
            await self.nm.set_configs()
        await self._reporter.start()
        await self.cm.deploy_additional_services()
        await self._addon_manager.deploy_additional_services()
        await asyncio.sleep(self.config.participant["misc_args"]["grace_time_connection"] // 2)

    async def deploy_federation(self):
        await self.federation_ready_lock.acquire_async()
        if self.config.participant["device_args"]["start"]:
            logging.info(
                f"💤  Waiting for {self.config.participant['misc_args']['grace_time_start_federation']} seconds to start the federation"
            )
            await asyncio.sleep(self.config.participant["misc_args"]["grace_time_start_federation"])
            if self.round is None:
                while not await self.cm.check_federation_ready():
                    await asyncio.sleep(1)
                logging.info("Sending FEDERATION_START to neighbors...")
                # message = self.cm.mm.generate_federation_message(nebula_pb2.FederationMessage.Action.FEDERATION_START)
                message = self.cm.create_message("federation", "federation_start")
                await self.cm.send_message_to_neighbors(message)
                await self.get_federation_ready_lock().release_async()
                await self.create_trainer_module()
                self.set_initialization_status(True)
            else:
                logging.info("Federation already started")

        else:
            logging.info("Sending FEDERATION_READY to neighbors...")
            # message = self.cm.mm.generate_federation_message(nebula_pb2.FederationMessage.Action.FEDERATION_READY)
            message = self.cm.create_message("federation", "federation_ready")
            await self.cm.send_message_to_neighbors(message)
            logging.info("💤  Waiting until receiving the start signal from the start node")

    async def _start_learning(self):
        await self.learning_cycle_lock.acquire_async()
        try:
            if self.round is None:
                self.total_rounds = self.config.participant["scenario_args"]["rounds"]
                epochs = self.config.participant["training_args"]["epochs"]
                await self.get_round_lock().acquire_async()
                self.round = 0
                await self.get_round_lock().release_async()
                await self.learning_cycle_lock.release_async()
                print_msg_box(
                    msg="Starting Federated Learning process...",
                    indent=2,
                    title="Start of the experiment",
                )
                direct_connections = await self.cm.get_addrs_current_connections(only_direct=True)
                undirected_connections = await self.cm.get_addrs_current_connections(only_undirected=True)
                logging.info(
                    f"Initial DIRECT connections: {direct_connections} | Initial UNDIRECT participants: {undirected_connections}"
                )
                logging.info("💤  Waiting initialization of the federation...")
                # Lock to wait for the federation to be ready (only affects the first round, when the learning starts)
                # Only applies to non-start nodes --> start node does not wait for the federation to be ready
                await self.get_federation_ready_lock().acquire_async()
                if self.config.participant["device_args"]["start"]:
                    logging.info("Propagate initial model updates.")
                    await self.cm.propagator.propagate("initialization")
                    await self.get_federation_ready_lock().release_async()

                self.trainer.set_epochs(epochs)
                self.trainer.create_trainer()

                await self._learning_cycle()
            else:
                if await self.learning_cycle_lock.locked_async():
                    await self.learning_cycle_lock.release_async()
        finally:
            if await self.learning_cycle_lock.locked_async():
                await self.learning_cycle_lock.release_async()

<<<<<<< HEAD
=======
    async def _disrupt_connection_using_reputation(self, malicious_nodes):
        malicious_nodes = list(set(malicious_nodes) & set(self.get_current_connections()))
        logging.info(f"Disrupting connection with malicious nodes at round {self.round}")
        logging.info(f"Removing {malicious_nodes} from {self.get_current_connections()}")
        logging.info(f"Current connections before aggregation at round {self.round}: {self.get_current_connections()}")
        for malicious_node in malicious_nodes:
            if (self.get_name() != malicious_node) and (malicious_node not in self._secure_neighbors):
                await self.cm.disconnect(malicious_node)
        logging.info(f"Current connections after aggregation at round {self.round}: {self.get_current_connections()}")

        await self._connect_with_benign(malicious_nodes)

    async def _connect_with_benign(self, malicious_nodes):
        lower_threshold = 1
        higher_threshold = len(self.federation_nodes) - 1
        if higher_threshold < lower_threshold:
            higher_threshold = lower_threshold

        benign_nodes = [i for i in self.federation_nodes if i not in malicious_nodes]
        logging.info(f"_reputation_callback benign_nodes at round {self.round}: {benign_nodes}")
        if len(self.get_current_connections()) <= lower_threshold:
            for node in benign_nodes:
                if len(self.get_current_connections()) <= higher_threshold and self.get_name() != node:
                    connected = await self.cm.connect(node)
                    if connected:
                        logging.info(f"Connect new connection with at round {self.round}: {connected}")

    async def _dynamic_aggregator(self, aggregated_models_weights, malicious_nodes):
        logging.info(f"malicious detected at round {self.round}, change aggergation protocol!")
        if self.aggregator != self.target_aggregation:
            logging.info(f"Current aggregator is: {self.aggregator}")
            self.aggregator = self.target_aggregation
            await self.aggregator.update_federation_nodes(self.federation_nodes)

            for subnodes in aggregated_models_weights:
                sublist = subnodes.split()
                (submodel, weights) = aggregated_models_weights[subnodes]
                for node in sublist:
                    if node not in malicious_nodes:
                        await self.aggregator.include_model_in_buffer(
                            submodel, weights, source=self.get_name(), round=self.round
                        )
            logging.info(f"Current aggregator is: {self.aggregator}")

>>>>>>> 754ca88b
    async def _waiting_model_updates(self):
        logging.info(f"💤  Waiting convergence in round {self.round}.")
        params = await self.aggregator.get_aggregation()
        if params is not None:
            logging.info(
                f"_waiting_model_updates | Aggregation done for round {self.round}, including parameters in local model."
            )
            self.trainer.set_model_parameters(params)
        else:
            logging.error("Aggregation finished with no parameters")

    def print_round_information(self):
        print_msg_box(
            msg=f"Round {self.round} of {self.total_rounds} started.",
            indent=2,
            title="Round information",
        )

    def learning_cycle_finished(self):
        return not (self.round < self.total_rounds)

    async def _learning_cycle(self):
        while self.round is not None and self.round < self.total_rounds:
            # if self.addr.split()[0][-1] == "5": 
            #     logging.info("### sleeping time ###")
            #     time.sleep(30)
            
            current_time = time.time()
            rse = RoundStartEvent(self.round, current_time)
            await EventManager.get_instance().publish_node_event(rse)
            
            print_msg_box(
                msg=f"Round {self.round} of {self.total_rounds - 1} started (max. {self.total_rounds} rounds)",
                indent=2,
                title="Round information",
            )
            self.trainer.on_round_start()
            self.federation_nodes = await self.cm.get_addrs_current_connections(only_direct=True, myself=True)
            logging.info(f"Federation nodes: {self.federation_nodes}")
            direct_connections = await self.cm.get_addrs_current_connections(only_direct=True)
            undirected_connections = await self.cm.get_addrs_current_connections(only_undirected=True)
            logging.info(f"Direct connections: {direct_connections} | Undirected connections: {undirected_connections}")
            logging.info(f"[Role {self.role}] Starting learning cycle...")
            await self.aggregator.update_federation_nodes(self.federation_nodes)
            await self._extended_learning_cycle()

            current_time = time.time()
            ree = RoundEndEvent(self.round, current_time)
            await EventManager.get_instance().publish_node_event(ree)

            await self.get_round_lock().acquire_async()
            print_msg_box(
                msg=f"Round {self.round} of {self.total_rounds - 1} finished (max. {self.total_rounds} rounds)",
                indent=2,
                title="Round information",
            )
            # await self.aggregator.reset()
            self.trainer.on_round_end()
            self.round += 1
            self.config.participant["federation_args"]["round"] = (
                self.round
            )  # Set current round in config (send to the controller)
            await self.get_round_lock().release_async()

        if self.mobility: await self.nm.experiment_finish()
        # End of the learning cycle
        self.trainer.on_learning_cycle_end()
        await self.trainer.test()
        print_msg_box(
            msg=f"FL process has been completed successfully (max. {self.total_rounds} rounds reached)",
            indent=2,
            title="End of the experiment",
        )
        # Report
        if self.config.participant["scenario_args"]["controller"] != "nebula-test":
            result = await self.reporter.report_scenario_finished()
            if result:
                pass
            else:
                logging.error("Error reporting scenario finished")

        logging.info("Checking if all my connections reached the total rounds...")
        while not self.cm.check_finished_experiment():
            await asyncio.sleep(1)

        await asyncio.sleep(5)

        # Kill itself
        if self.config.participant["scenario_args"]["deployment"] == "docker":
            try:
                self.client.containers.get(self.docker_id).stop()
            except Exception as e:
                print(f"Error stopping Docker container with ID {self.docker_id}: {e}")

    async def _extended_learning_cycle(self):
        """
        This method is called in each round of the learning cycle. It is used to extend the learning cycle with additional
        functionalities. The method is called in the _learning_cycle method.
        """
        pass

<<<<<<< HEAD
    
=======
    def reputation_calculation(self, aggregated_models_weights):
        cossim_threshold = 0.5
        loss_threshold = 0.5

        current_models = {}
        for subnodes in aggregated_models_weights:
            sublist = subnodes.split()
            submodel = aggregated_models_weights[subnodes][0]
            for node in sublist:
                current_models[node] = submodel

        malicious_nodes = []
        reputation_score = {}
        local_model = self.trainer.get_model_parameters()
        untrusted_nodes = list(current_models.keys())
        logging.info(f"reputation_calculation untrusted_nodes at round {self.round}: {untrusted_nodes}")

        for untrusted_node in untrusted_nodes:
            logging.info(f"reputation_calculation untrusted_node at round {self.round}: {untrusted_node}")
            logging.info(f"reputation_calculation self.get_name() at round {self.round}: {self.get_name()}")
            if untrusted_node != self.get_name():
                untrusted_model = current_models[untrusted_node]
                cossim = cosine_metric(local_model, untrusted_model, similarity=True)
                logging.info(f"reputation_calculation cossim at round {self.round}: {untrusted_node}: {cossim}")
                self.trainer._logger.log_data({f"Reputation/cossim_{untrusted_node}": cossim}, step=self.round)

                avg_loss = self.trainer.validate_neighbour_model(untrusted_model)
                logging.info(f"reputation_calculation avg_loss at round {self.round} {untrusted_node}: {avg_loss}")
                self.trainer._logger.log_data({f"Reputation/avg_loss_{untrusted_node}": avg_loss}, step=self.round)
                reputation_score[untrusted_node] = (cossim, avg_loss)

                if cossim < cossim_threshold or avg_loss > loss_threshold:
                    malicious_nodes.append(untrusted_node)
                else:
                    self._secure_neighbors.append(untrusted_node)

        return malicious_nodes, reputation_score

    async def send_reputation(self, malicious_nodes):
        logging.info(f"Sending REPUTATION to the rest of the topology: {malicious_nodes}")
        message = self.cm.create_message("federation", "reputation", arguments=[str(arg) for arg in (malicious_nodes)])
        await self.cm.send_message_to_neighbors(message)
>>>>>>> 754ca88b


class MaliciousNode(Engine):
    def __init__(
        self,
        model,
        datamodule,
        config=Config,
        trainer=Lightning,
        security=False,
    ):
        super().__init__(
            model,
            datamodule,
            config,
            trainer,
            security,
        )
        self.attack = create_attack(self)
        self.aggregator_bening = self._aggregator

    async def _extended_learning_cycle(self):
        try:
            await self.attack.attack()
        except Exception:
            attack_name = self.config.participant["adversarial_args"]["attacks"]
            logging.exception(f"Attack {attack_name} failed")

        if self.role == "aggregator":
            await AggregatorNode._extended_learning_cycle(self)
        if self.role == "trainer":
            await TrainerNode._extended_learning_cycle(self)
        if self.role == "server":
            await ServerNode._extended_learning_cycle(self)


class AggregatorNode(Engine):
    def __init__(
        self,
        model,
        datamodule,
        config=Config,
        trainer=Lightning,
        security=False,
    ):
        super().__init__(
            model,
            datamodule,
            config,
            trainer,
            security,
        )

    async def _extended_learning_cycle(self):
        # Define the functionality of the aggregator node
        await self.trainer.test()
        await self.trainning_in_progress_lock.acquire_async()
        await self.trainer.train()
        await self.trainning_in_progress_lock.release_async()

        self_update_event = UpdateReceivedEvent(self.trainer.get_model_parameters(), self.trainer.get_model_weight(), self.addr, self.round)
        await EventManager.get_instance().publish_node_event(self_update_event)
        
        await self.cm.propagator.propagate("stable")
        await self._waiting_model_updates()


class ServerNode(Engine):
    def __init__(
        self,
        model,
        datamodule,
        config=Config,
        trainer=Lightning,
        security=False,
    ):
        super().__init__(
            model,
            datamodule,
            config,
            trainer,
            security,
        )

    async def _extended_learning_cycle(self):
        # Define the functionality of the server node
        await self.trainer.test()
     
        self_update_event = UpdateReceivedEvent(self.trainer.get_model_parameters(), self.trainer.BYPASS_MODEL_WEIGHT, self.addr, self.round)
        await EventManager.get_instance().publish_node_event(self_update_event)

        await self._waiting_model_updates()
        await self.cm.propagator.propagate("stable")


class TrainerNode(Engine):
    def __init__(
        self,
        model,
        datamodule,
        config=Config,
        trainer=Lightning,
        security=False,
    ):
        super().__init__(
            model,
            datamodule,
            config,
            trainer,
            security,
        )

    async def _extended_learning_cycle(self):
        # Define the functionality of the trainer node
        logging.info("Waiting global update | Assign _waiting_global_update = True")

        await self.trainer.test()
        await self.trainer.train()
      
        self_update_event = UpdateReceivedEvent(self.trainer.get_model_parameters(), self.trainer.get_model_weight(), self.addr, self.round, local=True)
        await EventManager.get_instance().publish_node_event(self_update_event)

        await self.cm.propagator.propagate("stable")
        await self._waiting_model_updates()


class IdleNode(Engine):
    def __init__(
        self,
        model,
        datamodule,
        config=Config,
        trainer=Lightning,
        security=False,
    ):
        super().__init__(
            model,
            datamodule,
            config,
            trainer,
            security,
        )

    async def _extended_learning_cycle(self):
        # Define the functionality of the idle node
        logging.info("Waiting global update | Assign _waiting_global_update = True")
        await self._waiting_model_updates()<|MERGE_RESOLUTION|>--- conflicted
+++ resolved
@@ -2,18 +2,25 @@
 import logging
 import os
 import time
+
 import docker
 
 from nebula.addons.attacks.attacks import create_attack
 from nebula.addons.functions import print_msg_box
 from nebula.addons.reporter import Reporter
+from nebula.core.addonmanager import AddondManager
 from nebula.core.aggregation.aggregator import create_aggregator, create_target_aggregator
 from nebula.core.eventmanager import EventManager
-from nebula.core.nebulaevents import UpdateNeighborEvent, UpdateReceivedEvent, RoundStartEvent, AggregationEvent, RoundEndEvent
+from nebula.core.nebulaevents import (
+    AggregationEvent,
+    RoundEndEvent,
+    RoundStartEvent,
+    UpdateNeighborEvent,
+    UpdateReceivedEvent,
+)
 from nebula.core.network.communications import CommunicationsManager
 from nebula.core.situationalawareness.nodemanager import NodeManager
 from nebula.core.utils.locker import Locker
-from nebula.core.addonmanager import AddondManager
 
 logging.getLogger("requests").setLevel(logging.WARNING)
 logging.getLogger("urllib3").setLevel(logging.WARNING)
@@ -27,7 +34,6 @@
 
 from nebula.config.config import Config
 from nebula.core.training.lightning import Lightning
-from nebula.core.utils.helper import cosine_metric
 
 
 def handle_exception(exc_type, exc_value, exc_traceback):
@@ -321,20 +327,6 @@
         logging.info(f"📝  handle_federation_message | Trigger | Received start federation message from {source}")
         await self.create_trainer_module()
 
-<<<<<<< HEAD
-=======
-    async def _reputation_callback(self, source, message):
-        malicious_nodes = message.arguments  # List of malicious nodes
-        if self.with_reputation and len(malicious_nodes) > 0 and not self._is_malicious:
-            if self.is_dynamic_topology:
-                await self._disrupt_connection_using_reputation(malicious_nodes)
-            if self.is_dynamic_aggregation and self.aggregator != self.target_aggregation:
-                await self._dynamic_aggregator(
-                    self.aggregator.get_nodes_pending_models_to_aggregate(),
-                    malicious_nodes,
-                )
-
->>>>>>> 754ca88b
     async def _federation_federation_models_included_callback(self, source, message):
         logging.info(f"📝  handle_federation_message | Trigger | Received aggregation finished message from {source}")
         try:
@@ -395,8 +387,7 @@
 
     async def get_geoloc(self):
         return await self.nm.get_geoloc()
-    
-    
+
     """                                                     ##############################
                                                             #    ENGINE FUNCTIONALITY    #
                                                             ##############################
@@ -416,11 +407,13 @@
             await self.nm.update_neighbors(removed_neighbor_addr, remove=remove)
             updt_nei_event = UpdateNeighborEvent(removed_neighbor_addr, remove)
             asyncio.create_task(EventManager.get_instance().publish_node_event(updt_nei_event))
-            
-    async def broadcast_models_include(self, age : AggregationEvent):
-        logging.info(f"🔄  Broadcasting MODELS_INCLUDED for round {self.get_round()}")    
-        message = self.cm.create_message("federation", "federation_models_included", [str(arg) for arg in [self.get_round()]])
-        asyncio.create_task(self.cm.send_message_to_neighbors(message))        
+
+    async def broadcast_models_include(self, age: AggregationEvent):
+        logging.info(f"🔄  Broadcasting MODELS_INCLUDED for round {self.get_round()}")
+        message = self.cm.create_message(
+            "federation", "federation_models_included", [str(arg) for arg in [self.get_round()]]
+        )
+        asyncio.create_task(self.cm.send_message_to_neighbors(message))
 
     async def update_model_learning_rate(self, new_lr):
         await self.trainning_in_progress_lock.acquire_async()
@@ -572,53 +565,6 @@
             if await self.learning_cycle_lock.locked_async():
                 await self.learning_cycle_lock.release_async()
 
-<<<<<<< HEAD
-=======
-    async def _disrupt_connection_using_reputation(self, malicious_nodes):
-        malicious_nodes = list(set(malicious_nodes) & set(self.get_current_connections()))
-        logging.info(f"Disrupting connection with malicious nodes at round {self.round}")
-        logging.info(f"Removing {malicious_nodes} from {self.get_current_connections()}")
-        logging.info(f"Current connections before aggregation at round {self.round}: {self.get_current_connections()}")
-        for malicious_node in malicious_nodes:
-            if (self.get_name() != malicious_node) and (malicious_node not in self._secure_neighbors):
-                await self.cm.disconnect(malicious_node)
-        logging.info(f"Current connections after aggregation at round {self.round}: {self.get_current_connections()}")
-
-        await self._connect_with_benign(malicious_nodes)
-
-    async def _connect_with_benign(self, malicious_nodes):
-        lower_threshold = 1
-        higher_threshold = len(self.federation_nodes) - 1
-        if higher_threshold < lower_threshold:
-            higher_threshold = lower_threshold
-
-        benign_nodes = [i for i in self.federation_nodes if i not in malicious_nodes]
-        logging.info(f"_reputation_callback benign_nodes at round {self.round}: {benign_nodes}")
-        if len(self.get_current_connections()) <= lower_threshold:
-            for node in benign_nodes:
-                if len(self.get_current_connections()) <= higher_threshold and self.get_name() != node:
-                    connected = await self.cm.connect(node)
-                    if connected:
-                        logging.info(f"Connect new connection with at round {self.round}: {connected}")
-
-    async def _dynamic_aggregator(self, aggregated_models_weights, malicious_nodes):
-        logging.info(f"malicious detected at round {self.round}, change aggergation protocol!")
-        if self.aggregator != self.target_aggregation:
-            logging.info(f"Current aggregator is: {self.aggregator}")
-            self.aggregator = self.target_aggregation
-            await self.aggregator.update_federation_nodes(self.federation_nodes)
-
-            for subnodes in aggregated_models_weights:
-                sublist = subnodes.split()
-                (submodel, weights) = aggregated_models_weights[subnodes]
-                for node in sublist:
-                    if node not in malicious_nodes:
-                        await self.aggregator.include_model_in_buffer(
-                            submodel, weights, source=self.get_name(), round=self.round
-                        )
-            logging.info(f"Current aggregator is: {self.aggregator}")
-
->>>>>>> 754ca88b
     async def _waiting_model_updates(self):
         logging.info(f"💤  Waiting convergence in round {self.round}.")
         params = await self.aggregator.get_aggregation()
@@ -642,14 +588,14 @@
 
     async def _learning_cycle(self):
         while self.round is not None and self.round < self.total_rounds:
-            # if self.addr.split()[0][-1] == "5": 
+            # if self.addr.split()[0][-1] == "5":
             #     logging.info("### sleeping time ###")
             #     time.sleep(30)
-            
+
             current_time = time.time()
             rse = RoundStartEvent(self.round, current_time)
             await EventManager.get_instance().publish_node_event(rse)
-            
+
             print_msg_box(
                 msg=f"Round {self.round} of {self.total_rounds - 1} started (max. {self.total_rounds} rounds)",
                 indent=2,
@@ -683,7 +629,8 @@
             )  # Set current round in config (send to the controller)
             await self.get_round_lock().release_async()
 
-        if self.mobility: await self.nm.experiment_finish()
+        if self.mobility:
+            await self.nm.experiment_finish()
         # End of the learning cycle
         self.trainer.on_learning_cycle_end()
         await self.trainer.test()
@@ -719,53 +666,6 @@
         functionalities. The method is called in the _learning_cycle method.
         """
         pass
-
-<<<<<<< HEAD
-    
-=======
-    def reputation_calculation(self, aggregated_models_weights):
-        cossim_threshold = 0.5
-        loss_threshold = 0.5
-
-        current_models = {}
-        for subnodes in aggregated_models_weights:
-            sublist = subnodes.split()
-            submodel = aggregated_models_weights[subnodes][0]
-            for node in sublist:
-                current_models[node] = submodel
-
-        malicious_nodes = []
-        reputation_score = {}
-        local_model = self.trainer.get_model_parameters()
-        untrusted_nodes = list(current_models.keys())
-        logging.info(f"reputation_calculation untrusted_nodes at round {self.round}: {untrusted_nodes}")
-
-        for untrusted_node in untrusted_nodes:
-            logging.info(f"reputation_calculation untrusted_node at round {self.round}: {untrusted_node}")
-            logging.info(f"reputation_calculation self.get_name() at round {self.round}: {self.get_name()}")
-            if untrusted_node != self.get_name():
-                untrusted_model = current_models[untrusted_node]
-                cossim = cosine_metric(local_model, untrusted_model, similarity=True)
-                logging.info(f"reputation_calculation cossim at round {self.round}: {untrusted_node}: {cossim}")
-                self.trainer._logger.log_data({f"Reputation/cossim_{untrusted_node}": cossim}, step=self.round)
-
-                avg_loss = self.trainer.validate_neighbour_model(untrusted_model)
-                logging.info(f"reputation_calculation avg_loss at round {self.round} {untrusted_node}: {avg_loss}")
-                self.trainer._logger.log_data({f"Reputation/avg_loss_{untrusted_node}": avg_loss}, step=self.round)
-                reputation_score[untrusted_node] = (cossim, avg_loss)
-
-                if cossim < cossim_threshold or avg_loss > loss_threshold:
-                    malicious_nodes.append(untrusted_node)
-                else:
-                    self._secure_neighbors.append(untrusted_node)
-
-        return malicious_nodes, reputation_score
-
-    async def send_reputation(self, malicious_nodes):
-        logging.info(f"Sending REPUTATION to the rest of the topology: {malicious_nodes}")
-        message = self.cm.create_message("federation", "reputation", arguments=[str(arg) for arg in (malicious_nodes)])
-        await self.cm.send_message_to_neighbors(message)
->>>>>>> 754ca88b
 
 
 class MaliciousNode(Engine):
@@ -826,9 +726,11 @@
         await self.trainer.train()
         await self.trainning_in_progress_lock.release_async()
 
-        self_update_event = UpdateReceivedEvent(self.trainer.get_model_parameters(), self.trainer.get_model_weight(), self.addr, self.round)
+        self_update_event = UpdateReceivedEvent(
+            self.trainer.get_model_parameters(), self.trainer.get_model_weight(), self.addr, self.round
+        )
         await EventManager.get_instance().publish_node_event(self_update_event)
-        
+
         await self.cm.propagator.propagate("stable")
         await self._waiting_model_updates()
 
@@ -853,8 +755,10 @@
     async def _extended_learning_cycle(self):
         # Define the functionality of the server node
         await self.trainer.test()
-     
-        self_update_event = UpdateReceivedEvent(self.trainer.get_model_parameters(), self.trainer.BYPASS_MODEL_WEIGHT, self.addr, self.round)
+
+        self_update_event = UpdateReceivedEvent(
+            self.trainer.get_model_parameters(), self.trainer.BYPASS_MODEL_WEIGHT, self.addr, self.round
+        )
         await EventManager.get_instance().publish_node_event(self_update_event)
 
         await self._waiting_model_updates()
@@ -884,8 +788,10 @@
 
         await self.trainer.test()
         await self.trainer.train()
-      
-        self_update_event = UpdateReceivedEvent(self.trainer.get_model_parameters(), self.trainer.get_model_weight(), self.addr, self.round, local=True)
+
+        self_update_event = UpdateReceivedEvent(
+            self.trainer.get_model_parameters(), self.trainer.get_model_weight(), self.addr, self.round, local=True
+        )
         await EventManager.get_instance().publish_node_event(self_update_event)
 
         await self.cm.propagator.propagate("stable")
