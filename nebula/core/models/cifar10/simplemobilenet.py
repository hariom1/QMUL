import matplotlib
import matplotlib.pyplot as plt

matplotlib.use("Agg")
plt.switch_backend("Agg")
from torch import nn
import torch

from nebula.core.models.nebulamodel import NebulaModel

<<<<<<< HEAD

class SimpleMobileNetV1(NebulaModel):
    def process_metrics(self, phase, y_pred, y, loss=None):
        if loss is not None:
            self.log(f"{phase}/Loss", loss, prog_bar=True, logger=True)

        y_pred_classes = torch.argmax(y_pred, dim=1)
        if phase == "Train":
            output = self.train_metrics(y_pred_classes, y)
        elif phase == "Validation":
            output = self.val_metrics(y_pred_classes, y)
        elif phase == "Test":
            output = self.test_metrics(y_pred_classes, y)
        else:
            raise NotImplementedError
        output = {f"{phase}/{key.replace('Multiclass', '').split('/')[-1]}": value for key, value in output.items()}
        self.log_dict(output, prog_bar=True, logger=True)

        if self.cm is not None:
            self.cm.update(y_pred_classes, y)

    def log_metrics_by_epoch(self, phase, print_cm=False, plot_cm=False):
        print(f"Epoch end: {phase}, epoch number: {self.epoch_global_number[phase]}")
        if phase == "Train":
            output = self.train_metrics.compute()
            self.train_metrics.reset()
        elif phase == "Validation":
            output = self.val_metrics.compute()
            self.val_metrics.reset()
        elif phase == "Test":
            output = self.test_metrics.compute()
            self.test_metrics.reset()
        else:
            raise NotImplementedError

        output = {f"{phase}Epoch/{key.replace('Multiclass', '').split('/')[-1]}": value for key, value in output.items()}

        self.log_dict(output, prog_bar=True, logger=True)

        if self.cm is not None:
            cm = self.cm.compute().cpu()
            print(f"{phase}Epoch/CM\n", cm) if print_cm else None
            if plot_cm:
                plt.figure(figsize=(10, 7))
                ax = sns.heatmap(cm.numpy(), annot=True, fmt="d", cmap="Blues")
                ax.set_xlabel("Predicted labels")
                ax.set_ylabel("True labels")
                ax.set_title("Confusion Matrix")
                ax.set_xticks(range(10))
                ax.set_yticks(range(10))
                ax.xaxis.set_ticklabels([i for i in range(10)])
                ax.yaxis.set_ticklabels([i for i in range(10)])
                self.logger.experiment.add_figure(
                    f"{phase}Epoch/CM",
                    ax.get_figure(),
                    global_step=self.epoch_global_number[phase],
                )
                plt.close()
=======
>>>>>>> 3dece31f

class SimpleMobileNetV1(NebulaModel):

    def __init__(
        self,
        input_channels=3,
        num_classes=10,
        learning_rate=1e-3,
        metrics=None,
        confusion_matrix=None,
        seed=None,
    ):
        super().__init__(input_channels, num_classes, learning_rate, metrics, confusion_matrix, seed)

        self.config = {"beta1": 0.851436, "beta2": 0.999689, "amsgrad": True}

        self.example_input_array = torch.rand(1, 3, 32, 32)
        self.learning_rate = learning_rate
        self.criterion = torch.torch.nn.CrossEntropyLoss()

        def conv_dw(input_channels, num_classes, stride):
            return nn.Sequential(
                nn.Conv2d(
                    input_channels,
                    input_channels,
                    3,
                    stride,
                    1,
                    groups=input_channels,
                    bias=False,
                ),
                nn.BatchNorm2d(input_channels),
                nn.ReLU(inplace=True),
                nn.Conv2d(input_channels, num_classes, 1, 1, 0, bias=False),
                nn.BatchNorm2d(num_classes),
                nn.ReLU(inplace=True),
            )

        self.model = nn.Sequential(
            nn.Conv2d(3, 32, 3, 1, 1, bias=False),
            nn.BatchNorm2d(32),
            nn.ReLU(inplace=True),
            conv_dw(32, 64, 1),
            conv_dw(64, 128, 2),
            conv_dw(128, 128, 1),
            conv_dw(128, 256, 2),
            conv_dw(256, 256, 1),
            nn.AdaptiveAvgPool2d(1),
        )
        self.fc = nn.Linear(256, num_classes)

    def forward(self, x):
        x = self.model(x)
        x = x.view(-1, 256)
        x = self.fc(x)
        return x

    def configure_optimizers(self):
        optimizer = torch.optim.Adam(self.parameters(), lr=self.learning_rate)
        return optimizer<|MERGE_RESOLUTION|>--- conflicted
+++ resolved
@@ -8,67 +8,8 @@
 
 from nebula.core.models.nebulamodel import NebulaModel
 
-<<<<<<< HEAD
+from nebula.core.models.nebulamodel import NebulaModel
 
-class SimpleMobileNetV1(NebulaModel):
-    def process_metrics(self, phase, y_pred, y, loss=None):
-        if loss is not None:
-            self.log(f"{phase}/Loss", loss, prog_bar=True, logger=True)
-
-        y_pred_classes = torch.argmax(y_pred, dim=1)
-        if phase == "Train":
-            output = self.train_metrics(y_pred_classes, y)
-        elif phase == "Validation":
-            output = self.val_metrics(y_pred_classes, y)
-        elif phase == "Test":
-            output = self.test_metrics(y_pred_classes, y)
-        else:
-            raise NotImplementedError
-        output = {f"{phase}/{key.replace('Multiclass', '').split('/')[-1]}": value for key, value in output.items()}
-        self.log_dict(output, prog_bar=True, logger=True)
-
-        if self.cm is not None:
-            self.cm.update(y_pred_classes, y)
-
-    def log_metrics_by_epoch(self, phase, print_cm=False, plot_cm=False):
-        print(f"Epoch end: {phase}, epoch number: {self.epoch_global_number[phase]}")
-        if phase == "Train":
-            output = self.train_metrics.compute()
-            self.train_metrics.reset()
-        elif phase == "Validation":
-            output = self.val_metrics.compute()
-            self.val_metrics.reset()
-        elif phase == "Test":
-            output = self.test_metrics.compute()
-            self.test_metrics.reset()
-        else:
-            raise NotImplementedError
-
-        output = {f"{phase}Epoch/{key.replace('Multiclass', '').split('/')[-1]}": value for key, value in output.items()}
-
-        self.log_dict(output, prog_bar=True, logger=True)
-
-        if self.cm is not None:
-            cm = self.cm.compute().cpu()
-            print(f"{phase}Epoch/CM\n", cm) if print_cm else None
-            if plot_cm:
-                plt.figure(figsize=(10, 7))
-                ax = sns.heatmap(cm.numpy(), annot=True, fmt="d", cmap="Blues")
-                ax.set_xlabel("Predicted labels")
-                ax.set_ylabel("True labels")
-                ax.set_title("Confusion Matrix")
-                ax.set_xticks(range(10))
-                ax.set_yticks(range(10))
-                ax.xaxis.set_ticklabels([i for i in range(10)])
-                ax.yaxis.set_ticklabels([i for i in range(10)])
-                self.logger.experiment.add_figure(
-                    f"{phase}Epoch/CM",
-                    ax.get_figure(),
-                    global_step=self.epoch_global_number[phase],
-                )
-                plt.close()
-=======
->>>>>>> 3dece31f
 
 class SimpleMobileNetV1(NebulaModel):
 
