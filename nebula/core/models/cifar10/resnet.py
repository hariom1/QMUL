--- conflicted
+++ resolved
@@ -1,5 +1,7 @@
-<<<<<<< HEAD
-=======
+import lightning as pl
+import matplotlib.pyplot as plt
+import seaborn as sns
+import torch
 from torch import nn
 from torchmetrics import MetricCollection
 import matplotlib
@@ -7,13 +9,8 @@
 import seaborn as sns
 matplotlib.use("Agg")
 plt.switch_backend("Agg")
->>>>>>> 59886258
 import lightning as pl
-import matplotlib.pyplot as plt
-import seaborn as sns
 import torch
-from torch import nn
-from torchmetrics import MetricCollection
 from torchmetrics.classification import (
     MulticlassAccuracy,
     MulticlassRecall,
