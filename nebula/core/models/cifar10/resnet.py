<<<<<<< HEAD
import lightning as pl
import matplotlib.pyplot as plt
import seaborn as sns
import torch
from torch import nn
from torchmetrics import MetricCollection
=======
>>>>>>> f61351a3
import matplotlib
import matplotlib.pyplot as plt
from torch import nn
from torchmetrics import MetricCollection

from nebula.core.models.nebulamodel import NebulaModel

matplotlib.use("Agg")
plt.switch_backend("Agg")
import torch
from torchmetrics.classification import (
    MulticlassAccuracy,
    MulticlassConfusionMatrix,
    MulticlassF1Score,
    MulticlassPrecision,
    MulticlassRecall,
)
from torchvision.models import resnet18, resnet34, resnet50

IMAGE_SIZE = 32

BATCH_SIZE = 256 if torch.cuda.is_available() else 64

classifiers = {
    "resnet18": resnet18(),
    "resnet34": resnet34(),
    "resnet50": resnet50(),
}


class CIFAR10ModelResNet(NebulaModel):
    def __init__(
        self,
        input_channels=3,
        num_classes=10,
        learning_rate=1e-3,
        metrics=None,
        confusion_matrix=None,
        seed=None,
        implementation="scratch",
        classifier="resnet9",
    ):
        super().__init__()
        if metrics is None:
            metrics = MetricCollection([
                MulticlassAccuracy(num_classes=num_classes),
                MulticlassPrecision(num_classes=num_classes),
                MulticlassRecall(num_classes=num_classes),
                MulticlassF1Score(num_classes=num_classes),
            ])
        self.train_metrics = metrics.clone(prefix="Train/")
        self.val_metrics = metrics.clone(prefix="Validation/")
        self.test_metrics = metrics.clone(prefix="Test/")

        if confusion_matrix is None:
            self.cm = MulticlassConfusionMatrix(num_classes=num_classes)
        if seed is not None:
            torch.manual_seed(seed)
            torch.cuda.manual_seed_all(seed)

        self.implementation = implementation
        self.classifier = classifier

        self.example_input_array = torch.rand(1, 3, 32, 32)
        self.learning_rate = learning_rate

        self.criterion = torch.nn.CrossEntropyLoss()

        self.model = self._build_model(input_channels, num_classes)

        self.epoch_global_number = {"Train": 0, "Validation": 0, "Test": 0}

    def _build_model(self, input_channels, num_classes):
        if self.implementation == "scratch":
            if self.classifier == "resnet9":
                """
                ResNet9 implementation
                """

                def conv_block(input_channels, num_classes, pool=False):
                    layers = [
                        nn.Conv2d(input_channels, num_classes, kernel_size=3, padding=1),
                        nn.BatchNorm2d(num_classes),
                        nn.ReLU(inplace=True),
                    ]
                    if pool:
                        layers.append(nn.MaxPool2d(2))
                    return nn.Sequential(*layers)

                conv1 = conv_block(input_channels, 64)
                conv2 = conv_block(64, 128, pool=True)
                res1 = nn.Sequential(conv_block(128, 128), conv_block(128, 128))

                conv3 = conv_block(128, 256, pool=True)
                conv4 = conv_block(256, 512, pool=True)
                res2 = nn.Sequential(conv_block(512, 512), conv_block(512, 512))

                classifier = nn.Sequential(nn.MaxPool2d(4), nn.Flatten(), nn.Linear(512, num_classes))

                return nn.ModuleDict({
                    "conv1": conv1,
                    "conv2": conv2,
                    "res1": res1,
                    "conv3": conv3,
                    "conv4": conv4,
                    "res2": res2,
                    "classifier": classifier,
                })

            if self.implementation in classifiers:
                model = classifiers[self.classifier]
                model.fc = torch.nn.Linear(model.fc.in_features, 10)
                return model

            raise NotImplementedError()

        if self.implementation == "timm":
            raise NotImplementedError()

        raise NotImplementedError()

    def forward(self, x):
        if not isinstance(x, torch.Tensor):
            raise TypeError(f"images must be a torch.Tensor, got {type(x)}")

        if self.implementation == "scratch":
            if self.classifier == "resnet9":
                out = self.model["conv1"](x)
                out = self.model["conv2"](out)
                out = self.model["res1"](out) + out
                out = self.model["conv3"](out)
                out = self.model["conv4"](out)
                out = self.model["res2"](out) + out
                out = self.model["classifier"](out)
                return out

            return self.model(x)
        if self.implementation == "timm":
            raise NotImplementedError()

        raise NotImplementedError()

    def configure_optimizers(self):
        if self.implementation == "scratch" and self.classifier == "resnet9":
            params = []
            for key, module in self.model.items():
                params += list(module.parameters())
            optimizer = torch.optim.Adam(params, lr=self.learning_rate, weight_decay=1e-4)
        else:
            optimizer = torch.optim.Adam(self.parameters(), lr=self.learning_rate, weight_decay=1e-4)
        return optimizer<|MERGE_RESOLUTION|>--- conflicted
+++ resolved
@@ -1,12 +1,3 @@
-<<<<<<< HEAD
-import lightning as pl
-import matplotlib.pyplot as plt
-import seaborn as sns
-import torch
-from torch import nn
-from torchmetrics import MetricCollection
-=======
->>>>>>> f61351a3
 import matplotlib
 import matplotlib.pyplot as plt
 from torch import nn
