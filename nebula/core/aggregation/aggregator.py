--- conflicted
+++ resolved
@@ -82,146 +82,7 @@
             raise Exception("It is not possible to set nodes to aggregate when the aggregation is running.")
 
     def get_nodes_pending_models_to_aggregate(self):
-<<<<<<< HEAD
-        return {node for key in self._pending_models_to_aggregate.keys() for node in key.split()}
-
-    async def _handle_global_update(self, model, source):
-        logging.info(f"🔄  _handle_global_update | source={source}")
-        logging.info(
-            f"🔄  _handle_global_update | Received a model from {source}. Overwriting __models with the aggregated model."
-        )
-        self._pending_models_to_aggregate.clear()
-        self._pending_models_to_aggregate = {source: (model, 1)}
-        self._waiting_global_update = False
-        await self._add_model_lock.release_async()
-        await self._aggregation_done_lock.release_async()
-
-    async def _add_pending_model(self, model, weight, source):
-        logging.info(f"🔄  _add_pending_model | rejected_nodes = {self.engine.rejected_nodes}")
-        valid_federation_nodes = self._federation_nodes - self.engine.rejected_nodes
-        if len(self._federation_nodes) <= len(self.get_nodes_pending_models_to_aggregate()):
-            logging.info("🔄  _add_pending_model | Ignoring model...")
-            await self._add_model_lock.release_async()
-            return None
-
-        logging.info(
-            f"🔄  _add_pending_model | source={source} | federation_nodes={self._federation_nodes} | pending_models_to_aggregate={self.get_nodes_pending_models_to_aggregate()} | rejected_nodes={self.engine.rejected_nodes}"
-        )
-
-        if source not in self._federation_nodes:
-            logging.info(f"🔄  _add_pending_model | Can't add a model from ({source}), which is not in the federation.")
-            await self._add_model_lock.release_async()
-            return None
-        elif source not in self.get_nodes_pending_models_to_aggregate():
-            if source in self.engine.rejected_nodes:
-                logging.info("🔄  _add_pending_model | Ignoring model from rejected node...")
-                # await self._add_model_lock.release_async()
-                # return None
-            else:
-                self._pending_models_to_aggregate.update({source: (model, weight)})
-                logging.info(
-                    "🔄  _add_pending_model | Node is not in the aggregation buffer --> Include model in the aggregation buffer."
-                )
-
-        logging.info(
-            f"🔄  _add_pending_model | ({len(self.get_nodes_pending_models_to_aggregate())!s}/{len(valid_federation_nodes)})"
-        )
-        # logging.info(f"🔄  _add_pending_model | Model added in aggregation buffer ({len(self.get_nodes_pending_models_to_aggregate())!s}/{len(self._federation_nodes)!s}) | Pending nodes: {self._federation_nodes - self.get_nodes_pending_models_to_aggregate()}")
-
-        # Check if _future_models_to_aggregate has models in the current round to include in the aggregation buffer
-        if self.engine.get_round() in self._future_models_to_aggregate:
-            logging.info(
-                f"🔄  _add_pending_model | Including next models in the aggregation buffer for round {self.engine.get_round()}"
-            )
-            for future_model in self._future_models_to_aggregate[self.engine.get_round()]:
-                if future_model is None:
-                    continue
-                future_model, future_weight, future_source = future_model
-                # if (future_source in self._federation_nodes and future_source not in self.get_nodes_pending_models_to_aggregate()):
-                if (
-                    future_source in valid_federation_nodes
-                    and future_source not in self.get_nodes_pending_models_to_aggregate()
-                ):
-                    self._pending_models_to_aggregate.update({future_source: (future_model, future_weight)})
-                    logging.info(
-                        f"🔄  _add_pending_model | Next model added in aggregation buffer ({len(self.get_nodes_pending_models_to_aggregate())!s}/{len(self._federation_nodes)!s}) | Pending nodes: {self._federation_nodes - self.get_nodes_pending_models_to_aggregate()}"
-                    )
-            del self._future_models_to_aggregate[self.engine.get_round()]
-
-            for future_round in list(self._future_models_to_aggregate.keys()):
-                if future_round < self.engine.get_round():
-                    del self._future_models_to_aggregate[future_round]
-
-        logging.info(
-            f"🔄  _add_pending_model | pending_models_to_aggregate={self.get_nodes_pending_models_to_aggregate()}"
-        )
-        logging.info(f"🔄  _add_pending_model | federation_nodes={self._federation_nodes}")
-        logging.info(f"🔄  _add_pending_model | rejected_nodes={self.engine.rejected_nodes}")
-        logging.info(f"🔄  _add_pending_model | valid_federation_nodes={valid_federation_nodes}")
-        logging.info(
-            f"🔄  _add_pending_model | tam_get_nodes_pending_models_to_aggregate={len(self.get_nodes_pending_models_to_aggregate())}"
-        )
-        logging.info(f"🔄  _add_pending_model | tam_valid_federation_nodes={len(valid_federation_nodes)}")
-        if len(self.get_nodes_pending_models_to_aggregate()) >= len(valid_federation_nodes):
-            logging.info("🔄  _add_pending_model | All models were added in the aggregation buffer. Run aggregation...")
-            if self._aggregation_done_lock.locked():
-                logging.info("🔄  _add_pending_model | Releasing aggregation_done_lock")
-                await self._aggregation_done_lock.release_async()
-            else:
-                logging.info("🔄  _add_pending_model | aggregation_done_lock is not locked")
-        else:
-            logging.info(
-                "🔄  _add_pending_model | Not all models were added in the aggregation buffer. Waiting for more models..."
-            )
-            logging.info(
-                f"🔄  _add_pending_model | pending_models_to_aggregate={self.get_nodes_pending_models_to_aggregate()}"
-            )
-
-        await self._add_model_lock.release_async()
-        return self.get_nodes_pending_models_to_aggregate()
-
-    async def include_model_in_buffer(self, model, weight, source=None, round=None, local=False):
-        await self._add_model_lock.acquire_async()
-        logging.info(
-            f"🔄  include_model_in_buffer | source={source} | round={round} | weight={weight} |--| __models={self._pending_models_to_aggregate.keys()} | federation_nodes={self._federation_nodes} | pending_models_to_aggregate={self.get_nodes_pending_models_to_aggregate()}"
-        )
-
-        if model is None:
-            logging.info("🔄  include_model_in_buffer | Ignoring model bad formed...")
-            await self._add_model_lock.release_async()
-            return
-
-        if round == -1:
-            # Be sure that the model message is not from the initialization round (round = -1)
-            logging.info("🔄  include_model_in_buffer | Ignoring model with round -1")
-            await self._add_model_lock.release_async()
-            return
-
-        if self._waiting_global_update and not local:
-            await self._handle_global_update(model, source)
-            return
-
-        await self._add_pending_model(model, weight, source)
-
-        valid_federation_nodes = self._federation_nodes - self.engine.rejected_nodes
-        # if len(self.get_nodes_pending_models_to_aggregate()) >= len(self._federation_nodes):
-        if len(self.get_nodes_pending_models_to_aggregate()) >= len(valid_federation_nodes):
-            logging.info(
-                f"🔄  include_model_in_buffer | Broadcasting MODELS_INCLUDED for round {self.engine.get_round()}"
-            )
-            # message = self.cm.mm.generate_federation_message(
-            #     nebula_pb2.FederationMessage.Action.FEDERATION_MODELS_INCLUDED,
-            #     [self.engine.get_round()],
-            # )
-            message = self.cm.create_message(
-                "federation", "federation_models_included", [str(arg) for arg in [self.engine.get_round()]]
-            )
-            await self.cm.send_message_to_neighbors(message)
-
-        return
-=======
         return self._federation_nodes
->>>>>>> 27245d7c
 
     async def get_aggregation(self):
         try:
@@ -252,52 +113,21 @@
         except Exception as e:
             logging.exception(f"🔄  get_aggregation | Error acquiring lock: {e}")
         finally:
-<<<<<<< HEAD
-            if self._aggregation_done_lock.locked():
-                await self._aggregation_done_lock.release_async()
-
-        if self._waiting_global_update and len(self._pending_models_to_aggregate) == 1:
-            logging.info(
-                "🔄  get_aggregation | Received an global model. Overwriting my model with the aggregated model."
-            )
-            aggregated_model = next(iter(self._pending_models_to_aggregate.values()))[0]
-            self._pending_models_to_aggregate.clear()
-            return aggregated_model
-
-        unique_nodes_involved = set(node for key in self._pending_models_to_aggregate for node in key.split())
-        logging.info(f"🔄  get_aggregation | unique_nodes_involved={unique_nodes_involved}")
-        expected_nodes = self._federation_nodes - self.engine.rejected_nodes
-        logging.info(f"🔄  get_aggregation | expected_nodes={expected_nodes}")
-        missing_nodes = expected_nodes - unique_nodes_involved
-        logging.info(f"🔄  get_aggregation | missing_nodes={missing_nodes}")
-
-=======
             if lock_acquired or self._aggregation_done_lock.locked():
                 await self._aggregation_done_lock.release_async()
 
         await self.us.stop_notifying_updates()
         updates = await self.us.get_round_updates()
         missing_nodes = await self.us.get_round_missing_nodes()
->>>>>>> 27245d7c
+
         if missing_nodes:
             logging.info(f"🔄  get_aggregation | Aggregation incomplete, missing models from: {missing_nodes}")
         else:
             logging.info("🔄  get_aggregation | All models accounted for, proceeding with aggregation.")
 
-<<<<<<< HEAD
-        # if len(unique_nodes_involved) != len(self._federation_nodes):
-        #     missing_nodes = self._federation_nodes - unique_nodes_involved
-        #     logging.info(f"🔄  get_aggregation | Aggregation incomplete, missing models from: {missing_nodes}")
-        # else:
-        #     logging.info("🔄  get_aggregation | All models accounted for, proceeding with aggregation.")
-
-        aggregated_result = self.run_aggregation(self._pending_models_to_aggregate)
-        self._pending_models_to_aggregate.clear()
-=======
         agg_event = AggregationEvent(updates, self._federation_nodes, missing_nodes)
         await EventManager.get_instance().publish_node_event(agg_event)
         aggregated_result = self.run_aggregation(updates)
->>>>>>> 27245d7c
         return aggregated_result
 
     def print_model_size(self, model):
