--- conflicted
+++ resolved
@@ -2,13 +2,55 @@
 import asyncio
 from functools import partial
 import logging
-from typing import Type
 from nebula.core.utils.locker import Locker
 from nebula.core.pb import nebula_pb2
 
 
 class AggregatorException(Exception):
     pass
+
+
+def create_aggregator(config, engine):
+    from nebula.core.aggregation.fedavg import FedAvg
+    from nebula.core.aggregation.krum import Krum
+    from nebula.core.aggregation.median import Median
+    from nebula.core.aggregation.trimmedmean import TrimmedMean
+    from nebula.core.aggregation.blockchainReputation import BlockchainReputation
+
+    ALGORITHM_MAP = {
+        "FedAvg": FedAvg,
+        "Krum": Krum,
+        "Median": Median,
+        "TrimmedMean": TrimmedMean,
+        "BlockchainReputation": BlockchainReputation,
+    }
+    algorithm = config.participant["aggregator_args"]["algorithm"]
+    aggregator = ALGORITHM_MAP.get(algorithm)
+    if aggregator:
+        return aggregator(config=config, engine=engine)
+    else:
+        raise AggregatorException(f"Aggregation algorithm {algorithm} not found.")
+
+
+def create_target_aggregator(config, engine):
+    from nebula.core.aggregation.fedavg import FedAvg
+    from nebula.core.aggregation.krum import Krum
+    from nebula.core.aggregation.median import Median
+    from nebula.core.aggregation.trimmedmean import TrimmedMean
+
+    ALGORITHM_MAP = {
+        "FedAvg": FedAvg,
+        "Krum": Krum,
+        "Median": Median,
+        "TrimmedMean": TrimmedMean,
+    }
+    algorithm = config.participant["defense_args"]["target_aggregation"]
+    aggregator = ALGORITHM_MAP.get(algorithm)
+    if aggregator:
+        return aggregator(config=config, engine=engine)
+    else:
+        raise AggregatorException(f"Aggregation algorithm {algorithm} not found.")
+
 
 class Aggregator(ABC):
     def __init__(self, config=None, engine=None):
@@ -49,15 +91,9 @@
 
     def set_waiting_global_update(self):
         self._waiting_global_update = True
-<<<<<<< HEAD
-    
-    def reset(self):
-        self._add_model_lock.acquire()
-=======
 
     async def reset(self):
         await self._add_model_lock.acquire_async()
->>>>>>> 1f626e4f
         self._federation_nodes.clear()
         self._pending_models_to_aggregate.clear()
         try:
@@ -150,29 +186,14 @@
 
         return
 
-<<<<<<< HEAD
-    def set_timer(self, time_value):
-        self.config.participant["aggregator_args"]["aggregation_timeout"] = time_value
-
-    def get_aggregation(self):
-        if self._aggregation_done_lock.acquire(timeout=self.config.participant["aggregator_args"]["aggregation_timeout"]):
-            try:
-                self._aggregation_done_lock.release()
-            except:
-                pass
-        else:
-=======
     async def get_aggregation(self):
         try:
             timeout = self.config.participant["aggregator_args"]["aggregation_timeout"]
             await self._aggregation_done_lock.acquire_async(timeout=timeout)
         except asyncio.TimeoutError:
->>>>>>> 1f626e4f
             logging.error(f"🔄  get_aggregation | Timeout reached for aggregation")
         finally:
             await self._aggregation_done_lock.release_async()
-
-        self.engine.stop_waiting_for_updates()
 
         if self._waiting_global_update and len(self._pending_models_to_aggregate) == 1:
             logging.info(f"🔄  get_aggregation | Received an global model. Overwriting my model with the aggregated model.")
@@ -228,45 +249,4 @@
         return accum
 
     aggregator.run_aggregation = partial(malicious_aggregate, aggregator)
-    return aggregator
-
-def create_aggregator(config, engine) -> Aggregator:
-    from nebula.core.aggregation.fedavg import FedAvg
-    from nebula.core.aggregation.krum import Krum
-    from nebula.core.aggregation.median import Median
-    from nebula.core.aggregation.trimmedmean import TrimmedMean
-    from nebula.core.aggregation.blockchainReputation import BlockchainReputation
-
-    ALGORITHM_MAP = {
-        "FedAvg": FedAvg,
-        "Krum": Krum,
-        "Median": Median,
-        "TrimmedMean": TrimmedMean,
-        "BlockchainReputation": BlockchainReputation,
-    }
-    algorithm = config.participant["aggregator_args"]["algorithm"]
-    aggregator = ALGORITHM_MAP.get(algorithm)
-    if aggregator:
-        return aggregator(config=config, engine=engine)
-    else:
-        raise AggregatorException(f"Aggregation algorithm {algorithm} not found.")
-
-
-def create_target_aggregator(config, engine) -> Aggregator:
-    from nebula.core.aggregation.fedavg import FedAvg
-    from nebula.core.aggregation.krum import Krum
-    from nebula.core.aggregation.median import Median
-    from nebula.core.aggregation.trimmedmean import TrimmedMean
-
-    ALGORITHM_MAP = {
-        "FedAvg": FedAvg,
-        "Krum": Krum,
-        "Median": Median,
-        "TrimmedMean": TrimmedMean,
-    }
-    algorithm = config.participant["defense_args"]["target_aggregation"]
-    aggregator = ALGORITHM_MAP.get(algorithm)
-    if aggregator:
-        return aggregator(config=config, engine=engine)
-    else:
-        raise AggregatorException(f"Aggregation algorithm {algorithm} not found.")+    return aggregator