import asyncio
<<<<<<< HEAD
=======
import base64
import gc
>>>>>>> a070e478
import logging
import time
from geopy import distance
import json
import zlib, bz2, lzma
import uuid
from dataclasses import dataclass
from typing import Dict, Any, Optional
import lz4.frame

from typing import TYPE_CHECKING

if TYPE_CHECKING:
    from nebula.core.network.communications import CommunicationsManager


@dataclass
class MessageChunk:
    index: int
    data: bytes
    is_last: bool


class Connection:
    DEFAULT_FEDERATED_ROUND = -1

    def __init__(
        self,
        cm: "CommunicationsManager",
        reader,
        writer,
        id,
        host,
        port,
        direct=True,
        active=True,
        compression="zlib",
        config=None,
    ):
        self.cm = cm
        self.reader = reader
        self.writer = writer
        self.id = str(id)
        self.host = host
        self.port = port
        self.addr = f"{host}:{port}"
        self.direct = direct
        self.active = active
        self.last_active = time.time()
        self.compression = compression
        self.config = config

        self.federated_round = Connection.DEFAULT_FEDERATED_ROUND
        self.latitude = None
        self.longitude = None
        self.loop = asyncio.get_event_loop()
        self.read_task = None
        self.process_task = None
        self.pending_messages_queue = asyncio.Queue()
        self.message_buffers: Dict[bytes, Dict[int, MessageChunk]] = {}

        self.EOT_CHAR = b"\x00\x00\x00\x04"
        self.COMPRESSION_CHAR = b"\x00\x00\x00\x01"
        self.DATA_TYPE_PREFIXES = {"pb": b"\x01\x00\x00\x00", "string": b"\x02\x00\x00\x00", "json": b"\x03\x00\x00\x00", "bytes": b"\x04\x00\x00\x00"}
        self.HEADER_SIZE = 21
        self.MAX_CHUNK_SIZE = 1024 * 1024  # 1 MB
        self.BUFFER_SIZE = 65536  # 64 KB

        logging.info(f"Connection [established]: {self.addr} (id: {self.id}) (active: {self.active}) (direct: {self.direct})")

    def __str__(self):
        return f"Connection to {self.addr} (id: {self.id}) (active: {self.active}) (last active: {self.last_active}) (direct: {self.direct})"

    def __repr__(self):
        return self.__str__()

    def __del__(self):
        self.stop()

    def get_addr(self):
        return self.addr

    def get_federated_round(self):
        return self.federated_round
    
    def get_tunnel_status(self):
        if self.reader is None or self.writer is None:
            return False
        return True

    def update_round(self, federated_round):
        self.federated_round = federated_round

    def update_geolocation(self, latitude, longitude):
        self.latitude = latitude
        self.longitude = longitude
        self.config.participant["mobility_args"]["neighbors_distance"][self.addr] = self.compute_distance_myself()

    def get_geolocation(self):
        if self.latitude is None or self.longitude is None:
            raise ValueError("Geo-location not set for this neighbor")
        return self.latitude, self.longitude

    def get_neighbor_distance(self):
        if self.addr not in self.config.participant["mobility_args"]["neighbors_distance"]:
            return None
        return self.config.participant["mobility_args"]["neighbors_distance"][self.addr]

    def compute_distance(self, latitude, longitude):
        distance_m = distance.distance((self.latitude, self.longitude), (latitude, longitude)).m
        return distance_m

    def compute_distance_myself(self):
        distance_m = self.compute_distance(self.config.participant["mobility_args"]["latitude"], self.config.participant["mobility_args"]["longitude"])
        return distance_m

    def get_ready(self):
        return True if self.federated_round != Connection.DEFAULT_FEDERATED_ROUND else False

    def get_direct(self):
        return self.direct

    def set_direct(self, direct):
        # config.participant["network_args"]["neighbors"] only contains direct neighbors (frotend purposes)
        if direct:
            self.config.add_neighbor_from_config(self.addr)
        else:
            self.config.remove_neighbor_from_config(self.addr)
        self.last_active = time.time()
        self.direct = direct

    def set_active(self, active):
        self.active = active
        self.last_active = time.time()

    def is_active(self):
        return self.active

    def get_last_active(self):
        return self.last_active

    async def start(self):
        self.read_task = asyncio.create_task(self.handle_incoming_message(), name=f"Connection {self.addr} reader")
        self.process_task = asyncio.create_task(self.process_message_queue(), name=f"Connection {self.addr} processor")

    async def stop(self):
        logging.info(f"❗️  Connection [stopped]: {self.addr} (id: {self.id})")
        tasks = [self.read_task, self.process_task]
        for task in tasks:
            if task is not None:
                task.cancel()
                try:
                    await task
                except asyncio.CancelledError:
                    logging.error(f"❗️  {self} cancelled...")

        if self.writer is not None:
            self.writer.close()
            await self.writer.wait_closed()

    async def reconnect(self, max_retries: int = 5, delay: int = 5) -> None:
        for attempt in range(max_retries):
            try:
                logging.info(f"Attempting to reconnect to {self.addr} (attempt {attempt + 1}/{max_retries})")
                await self.cm.connect(self.addr)                
                self.read_task = asyncio.create_task(self.handle_incoming_message(), name=f"Connection {self.addr} reader")
                self.process_task = asyncio.create_task(self.process_message_queue(), name=f"Connection {self.addr} processor")
                logging.info(f"Reconnected to {self.addr}")
                return
            except Exception as e:
                logging.error(f"Reconnection attempt {attempt + 1} failed: {e}")
                await asyncio.sleep(delay)
        logging.error(f"Failed to reconnect to {self.addr} after {max_retries} attempts")
        await self.stop()

    async def send(self, data: Any, pb: bool = True, encoding_type: str = "utf-8", is_compressed: bool = False) -> None:
        if self.writer is None:
            logging.error("Cannot send data, writer is None")
            return
        
        try:
            message_id = uuid.uuid4().bytes
            data_prefix, encoded_data = self._prepare_data(data, pb, encoding_type)

            if is_compressed:
                encoded_data = await asyncio.to_thread(self._compress, encoded_data, self.compression)
                if encoded_data is None:
                    return
                data_to_send = data_prefix + encoded_data + self.COMPRESSION_CHAR
            else:
                data_to_send = data_prefix + encoded_data

            await self._send_chunks(message_id, data_to_send)
        except Exception as e:
            logging.error(f"Error sending data: {e}")
            await self.stop()

    def _prepare_data(self, data: Any, pb: bool, encoding_type: str) -> tuple[bytes, bytes]:
        if pb:
            return self.DATA_TYPE_PREFIXES["pb"], data
        elif isinstance(data, str):
            return self.DATA_TYPE_PREFIXES["string"], data.encode(encoding_type)
        elif isinstance(data, dict):
            return self.DATA_TYPE_PREFIXES["json"], json.dumps(data).encode(encoding_type)
        elif isinstance(data, bytes):
            return self.DATA_TYPE_PREFIXES["bytes"], data
        else:
            raise ValueError(f"Unknown data type to send: {type(data)}")

    def _compress(self, data: bytes, compression: str) -> Optional[bytes]:
        if compression == "lz4":
            return lz4.frame.compress(data)
        elif compression == "zlib":
            return zlib.compress(data)
        elif compression == "bz2":
            return bz2.compress(data)
        elif compression == "lzma":
            return lzma.compress(data)
        else:
            logging.error(f"Unsupported compression method: {compression}")
            return None

    async def _send_chunks(self, message_id: bytes, data: bytes) -> None:
        chunk_size = self._calculate_chunk_size(len(data))
        num_chunks = (len(data) + chunk_size - 1) // chunk_size

        for chunk_index in range(num_chunks):
            start = chunk_index * chunk_size
            end = min(start + chunk_size, len(data))
            chunk = data[start:end]
            is_last_chunk = chunk_index == num_chunks - 1

<<<<<<< HEAD
            header = message_id + chunk_index.to_bytes(4, "big") + (b"\x01" if is_last_chunk else b"\x00")
            chunk_size_bytes = len(chunk).to_bytes(4, "big")
            chunk_with_header = header + chunk_size_bytes + chunk + self.EOT_CHAR
=======
            chunk_size = 100 * 1024 * 1024 # 100 MB
            total_size = len(data_to_send)
>>>>>>> a070e478

            self.writer.write(chunk_with_header)
            await self.writer.drain()

            logging.debug(f"Sent message {message_id.hex()} | chunk {chunk_index+1}/{num_chunks} | size: {len(chunk)} bytes")

<<<<<<< HEAD
    def _calculate_chunk_size(self, data_size: int) -> int:
        if data_size <= 1024:  # 1 KB
            return 1024
        elif data_size <= 1024 * 1024:  # 1 MB
            return 64 * 1024  # 64 KB
        else:
            return 1024 * 1024  # 1 MB
=======
    async def retrieve_message(self, message):
        try:
            data_type_prefix = message[0:4]
            message = message[4:]
            if message[-len(self.COMPRESSION_CHAR) :] == self.COMPRESSION_CHAR:
                message = await self.decompress(message[: -len(self.COMPRESSION_CHAR)])
                if message is None:
                    return None
            if data_type_prefix == self.DATA_TYPE_PREFIXES["pb"]:
                logging.debug(f"Received a successful message (protobuf)")
                asyncio.create_task(self.cm.handle_incoming_message(message, self.addr), name=f"Connection {self.addr} message handler")
            elif data_type_prefix == self.DATA_TYPE_PREFIXES["string"]:
                logging.debug(f"Received message (string): {message.decode('utf-8')}")
            elif data_type_prefix == self.DATA_TYPE_PREFIXES["json"]:
                logging.debug(f"Received message (json): {json.loads(message.decode('utf-8'))}")
            elif data_type_prefix == self.DATA_TYPE_PREFIXES["bytes"]:
                logging.debug(f"Received message (bytes): {message}")
                return message
            else:
                logging.error(f"❗️  Unknown data type prefix: {data_type_prefix}")
                return None
        except Exception as e:
            logging.error(f"❗️  Error retrieving message: {e}")
            return None
        finally:
            del message
            gc.collect()
>>>>>>> a070e478

    async def handle_incoming_message(self) -> None:
        try:
<<<<<<< HEAD
=======
            buffer = bytearray()
            chunk_size = 100 * 1024 * 1024 # 100 MB
            max_buffer_size = 1024 * 1024 * 1024 # 1 GB
>>>>>>> a070e478
            while True:
                header = await self._read_exactly(self.HEADER_SIZE)
                message_id, chunk_index, is_last_chunk = self._parse_header(header)

                chunk_data = await self._read_chunk()
                self._store_chunk(message_id, chunk_index, chunk_data, is_last_chunk)
                logging.debug(f"Received chunk {chunk_index} of message {message_id.hex()} | size: {len(chunk_data)} bytes")

                if is_last_chunk:
                    await self._process_complete_message(message_id)
        except asyncio.CancelledError:
            logging.info("Message handling cancelled")
        except ConnectionError as e:
            logging.error(f"Connection closed while reading: {e}")
            await self.reconnect()
        except Exception as e:
            logging.error(f"Error handling incoming message: {e}")
        finally:
            await self.stop()

    async def _read_exactly(self, num_bytes: int, max_retries: int = 3) -> bytes:
        data = b""
        remaining = num_bytes
        for _ in range(max_retries):
            try:
                while remaining > 0:
                    chunk = await self.reader.read(min(remaining, self.BUFFER_SIZE))
                    if not chunk:
                        raise ConnectionError("Connection closed while reading")
                    data += chunk
                    remaining -= len(chunk)
                return data
            except asyncio.IncompleteReadError as e:
                if _ == max_retries - 1:
                    raise
                logging.warning(f"Retrying read after IncompleteReadError: {e}")
        raise RuntimeError("Max retries reached in _read_exactly")

    def _parse_header(self, header: bytes) -> tuple[bytes, int, bool]:
        message_id = header[:16]
        chunk_index = int.from_bytes(header[16:20], "big")
        is_last_chunk = header[20] == 1
        return message_id, chunk_index, is_last_chunk

    async def _read_chunk(self) -> bytes:
        chunk_size_bytes = await self._read_exactly(4)
        chunk_size = int.from_bytes(chunk_size_bytes, "big")

        if chunk_size > self.MAX_CHUNK_SIZE:
            raise ValueError(f"Chunk size {chunk_size} exceeds MAX_CHUNK_SIZE {self.MAX_CHUNK_SIZE}")

        chunk = await self._read_exactly(chunk_size)
        eot = await self._read_exactly(len(self.EOT_CHAR))

        if eot != self.EOT_CHAR:
            raise ValueError("Invalid EOT character")

        return chunk

    def _store_chunk(self, message_id: bytes, chunk_index: int, data: bytes, is_last: bool) -> None:
        if message_id not in self.message_buffers:
            self.message_buffers[message_id] = {}
        self.message_buffers[message_id][chunk_index] = MessageChunk(chunk_index, data, is_last)
        logging.debug(f"Stored chunk {chunk_index} of message {message_id.hex()} | size: {len(data)} bytes")

    async def _process_complete_message(self, message_id: bytes) -> None:
        chunks = sorted(self.message_buffers[message_id].values(), key=lambda x: x.index)
        complete_message = b"".join(chunk.data for chunk in chunks)
        del self.message_buffers[message_id]

        data_type_prefix = complete_message[:4]
        message_content = complete_message[4:]

        if message_content.endswith(self.COMPRESSION_CHAR):
            message_content = await asyncio.to_thread(self._decompress, message_content[: -len(self.COMPRESSION_CHAR)], self.compression)
            if message_content is None:
                return

        await self.pending_messages_queue.put((data_type_prefix, message_content))
        logging.debug(f"Processed complete message {message_id.hex()} | total size: {len(complete_message)} bytes")

    def _decompress(self, data: bytes, compression: str) -> Optional[bytes]:
        if compression == "zlib":
            return zlib.decompress(data)
        elif compression == "bz2":
            return bz2.decompress(data)
        elif compression == "lzma":
            return lzma.decompress(data)
        elif compression == "lz4":
            return lz4.frame.decompress(data)
        else:
            logging.error(f"Unsupported compression method: {compression}")
            return None

    async def process_message_queue(self) -> None:
        while True:
            try:
                if self.pending_messages_queue is None:
                    logging.error("Pending messages queue is not initialized")
                    return
                data_type_prefix, message = await self.pending_messages_queue.get()
                await self._handle_message(data_type_prefix, message)
                self.pending_messages_queue.task_done()
            except Exception as e:
                logging.error(f"Error processing message queue: {e}")
            finally:
                await asyncio.sleep(0)

    async def _handle_message(self, data_type_prefix: bytes, message: bytes) -> None:
        if data_type_prefix == self.DATA_TYPE_PREFIXES["pb"]:
            logging.debug("Received a protobuf message")
            asyncio.create_task(self.cm.handle_incoming_message(message, self.addr), name=f"Connection {self.addr} message handler")
        elif data_type_prefix == self.DATA_TYPE_PREFIXES["string"]:
            logging.debug(f"Received string message: {message.decode('utf-8')}")
        elif data_type_prefix == self.DATA_TYPE_PREFIXES["json"]:
            logging.debug(f"Received JSON message: {json.loads(message.decode('utf-8'))}")
        elif data_type_prefix == self.DATA_TYPE_PREFIXES["bytes"]:
            logging.debug(f"Received bytes message of length: {len(message)}")
        else:
            logging.error(f"Unknown data type prefix: {data_type_prefix}")<|MERGE_RESOLUTION|>--- conflicted
+++ resolved
@@ -1,9 +1,6 @@
 import asyncio
-<<<<<<< HEAD
-=======
 import base64
 import gc
->>>>>>> a070e478
 import logging
 import time
 from geopy import distance
@@ -236,21 +233,25 @@
             chunk = data[start:end]
             is_last_chunk = chunk_index == num_chunks - 1
 
-<<<<<<< HEAD
+            # TODO [FER] check wich feature is better
+
+            # feature/processes
             header = message_id + chunk_index.to_bytes(4, "big") + (b"\x01" if is_last_chunk else b"\x00")
             chunk_size_bytes = len(chunk).to_bytes(4, "big")
             chunk_with_header = header + chunk_size_bytes + chunk + self.EOT_CHAR
-=======
-            chunk_size = 100 * 1024 * 1024 # 100 MB
-            total_size = len(data_to_send)
->>>>>>> a070e478
+            
+            # feature/trustworthiness
+            #chunk_size = 100 * 1024 * 1024 # 100 MB
+            #total_size = len(data_to_send)
 
             self.writer.write(chunk_with_header)
             await self.writer.drain()
 
             logging.debug(f"Sent message {message_id.hex()} | chunk {chunk_index+1}/{num_chunks} | size: {len(chunk)} bytes")
 
-<<<<<<< HEAD
+
+    # feature/processes
+
     def _calculate_chunk_size(self, data_size: int) -> int:
         if data_size <= 1024:  # 1 KB
             return 1024
@@ -258,44 +259,43 @@
             return 64 * 1024  # 64 KB
         else:
             return 1024 * 1024  # 1 MB
-=======
-    async def retrieve_message(self, message):
-        try:
-            data_type_prefix = message[0:4]
-            message = message[4:]
-            if message[-len(self.COMPRESSION_CHAR) :] == self.COMPRESSION_CHAR:
-                message = await self.decompress(message[: -len(self.COMPRESSION_CHAR)])
-                if message is None:
-                    return None
-            if data_type_prefix == self.DATA_TYPE_PREFIXES["pb"]:
-                logging.debug(f"Received a successful message (protobuf)")
-                asyncio.create_task(self.cm.handle_incoming_message(message, self.addr), name=f"Connection {self.addr} message handler")
-            elif data_type_prefix == self.DATA_TYPE_PREFIXES["string"]:
-                logging.debug(f"Received message (string): {message.decode('utf-8')}")
-            elif data_type_prefix == self.DATA_TYPE_PREFIXES["json"]:
-                logging.debug(f"Received message (json): {json.loads(message.decode('utf-8'))}")
-            elif data_type_prefix == self.DATA_TYPE_PREFIXES["bytes"]:
-                logging.debug(f"Received message (bytes): {message}")
-                return message
-            else:
-                logging.error(f"❗️  Unknown data type prefix: {data_type_prefix}")
-                return None
-        except Exception as e:
-            logging.error(f"❗️  Error retrieving message: {e}")
-            return None
-        finally:
-            del message
-            gc.collect()
->>>>>>> a070e478
+
+    # feature/trustworthiness TODO [FER] delete?
+    # async def retrieve_message(self, message):
+    #     try:
+    #         data_type_prefix = message[0:4]
+    #         message = message[4:]
+    #         if message[-len(self.COMPRESSION_CHAR) :] == self.COMPRESSION_CHAR:
+    #             message = await self.decompress(message[: -len(self.COMPRESSION_CHAR)])
+    #             if message is None:
+    #                 return None
+    #         if data_type_prefix == self.DATA_TYPE_PREFIXES["pb"]:
+    #             logging.debug(f"Received a successful message (protobuf)")
+    #             asyncio.create_task(self.cm.handle_incoming_message(message, self.addr), name=f"Connection {self.addr} message handler")
+    #         elif data_type_prefix == self.DATA_TYPE_PREFIXES["string"]:
+    #             logging.debug(f"Received message (string): {message.decode('utf-8')}")
+    #         elif data_type_prefix == self.DATA_TYPE_PREFIXES["json"]:
+    #             logging.debug(f"Received message (json): {json.loads(message.decode('utf-8'))}")
+    #         elif data_type_prefix == self.DATA_TYPE_PREFIXES["bytes"]:
+    #             logging.debug(f"Received message (bytes): {message}")
+    #             return message
+    #         else:
+    #             logging.error(f"❗️  Unknown data type prefix: {data_type_prefix}")
+    #             return None
+    #     except Exception as e:
+    #         logging.error(f"❗️  Error retrieving message: {e}")
+    #         return None
+    #     finally:
+    #         del message
+    #         gc.collect()
+
 
     async def handle_incoming_message(self) -> None:
         try:
-<<<<<<< HEAD
-=======
-            buffer = bytearray()
-            chunk_size = 100 * 1024 * 1024 # 100 MB
-            max_buffer_size = 1024 * 1024 * 1024 # 1 GB
->>>>>>> a070e478
+            # feature/trustworthiness TODO [FER] delete? 
+            # buffer = bytearray()
+            # chunk_size = 100 * 1024 * 1024 # 100 MB
+            # max_buffer_size = 1024 * 1024 * 1024 # 1 GB
             while True:
                 header = await self._read_exactly(self.HEADER_SIZE)
                 message_id, chunk_index, is_last_chunk = self._parse_header(header)
