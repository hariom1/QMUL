import asyncio
import collections
import hashlib
import logging
import os
import subprocess
import sys
import traceback
from datetime import datetime
from typing import TYPE_CHECKING

import requests
<<<<<<< HEAD
import asyncio
import subprocess
import time
=======
>>>>>>> 0b7816ac

from nebula.addons.mobility import Mobility
from nebula.core.network.connection import Connection
from nebula.core.network.discoverer import Discoverer
from nebula.core.network.forwarder import Forwarder
from nebula.core.network.messages import MessagesManager
from nebula.core.network.propagator import Propagator
from nebula.core.pb import nebula_pb2
<<<<<<< HEAD
from nebula.core.network.messages import MessagesManager
from nebula.core.network.connection import Connection
from nebula.core.network.nebulamulticasting import NebulaConnectionService

from nebula.core.utils.locker import Locker
=======
>>>>>>> 0b7816ac
from nebula.core.utils.helper import (
    cosine_metric,
    euclidean_metric,
    jaccard_metric,
    manhattan_metric,
    minkowski_metric,
    pearson_correlation_metric,
)
from nebula.core.utils.locker import Locker

if TYPE_CHECKING:
    from nebula.core.engine import Engine


class CommunicationsManager:
    def __init__(self, engine: "Engine"):
        logging.info("🌐  Initializing Communications Manager")
        self._engine = engine
        self.addr = engine.get_addr()
        self.host = self.addr.split(":")[0]
        self.port = int(self.addr.split(":")[1])
        self.config = engine.get_config()
        self.id = str(self.config.participant["device_args"]["idx"])

        self.register_endpoint = f"http://{self.config.participant['scenario_args']['controller']}/nebula/dashboard/{self.config.participant['scenario_args']['name']}/node/register"
        self.wait_endpoint = f"http://{self.config.participant['scenario_args']['controller']}/nebula/dashboard/{self.config.participant['scenario_args']['name']}/node/wait"

        self._connections = {}
        self.connections_lock = Locker(name="connections_lock", async_lock=True)
        self.connections_manager_lock = Locker(name="connections_manager_lock", async_lock=True)
        self.connection_attempt_lock_incoming = Locker(name="connection_attempt_lock_incoming", async_lock=True)
        self.connection_attempt_lock_outgoing = Locker(name="connection_attempt_lock_outgoing", async_lock=True)
        # Pending connections to be established
        self.pending_connections = set()
        self.incoming_connections = {}
        self.outgoing_connections = {}
        self.ready_connections = set()

        self._mm = MessagesManager(addr=self.addr, config=self.config, cm=self)
        self.received_messages_hashes = collections.deque(
            maxlen=self.config.participant["message_args"]["max_local_messages"]
        )
        self.receive_messages_lock = Locker(name="receive_messages_lock", async_lock=True)

        self._discoverer = Discoverer(addr=self.addr, config=self.config, cm=self)
        # self._health = Health(addr=self.addr, config=self.config, cm=self)
        self._forwarder = Forwarder(config=self.config, cm=self)
        self._propagator = Propagator(cm=self)
        self._mobility = Mobility(config=self.config, cm=self)

        # List of connections to reconnect {addr: addr, tries: 0}
        self.connections_reconnect = []
        self.max_connections = 1000
        self.network_engine = None
        
        # Connection service to communicate with external devices
        self._external_connection_service = None
        
        # The line below is neccesary when mobility would be set up
        if self.config.participant["mobility_args"]["mobility"] and not self.config.participant["mobility_args"]["late_creation"]:
            self._external_connection_service = NebulaConnectionService(self.addr)
            self.ecs.start()

        self.stop_network_engine = asyncio.Event()
        self.loop = asyncio.get_event_loop()
        max_concurrent_tasks = 5
        self.semaphore_send_model = asyncio.Semaphore(max_concurrent_tasks)

    @property
    def engine(self):
        return self._engine

    @property
    def connections(self):
        return self._connections

    @property
    def mm(self):
        return self._mm

    @property
    def discoverer(self):
        return self._discoverer

    @property
    def health(self):
        return self._health

    @property
    def forwarder(self):
        return self._forwarder

    @property
    def propagator(self):
        return self._propagator

    @property
    def mobility(self):
        return self._mobility
    
    @property
    def ecs(self):
        return self._external_connection_service

    async def check_federation_ready(self):
        # Check if all my connections are in ready_connections
        logging.info(
            f"🔗  check_federation_ready | Ready connections: {self.ready_connections} | Connections: {self.connections.keys()}"
        )
        if set(self.connections.keys()) == self.ready_connections:
            return True

    async def add_ready_connection(self, addr):
        self.ready_connections.add(addr)

    async def handle_incoming_message(self, data, addr_from):
        try:
            message_wrapper = nebula_pb2.Wrapper()
            message_wrapper.ParseFromString(data)
            source = message_wrapper.source
            logging.debug(f"📥  handle_incoming_message | Received message from {addr_from} with source {source}")
            if source == self.addr:
                return
            if message_wrapper.HasField("discovery_message"):
                if await self.include_received_message_hash(hashlib.md5(data).hexdigest()):
                    await self.forwarder.forward(data, addr_from=addr_from)
                    await self.handle_discovery_message(source, message_wrapper.discovery_message)
            elif message_wrapper.HasField("control_message"):
                await self.handle_control_message(source, message_wrapper.control_message)
            elif message_wrapper.HasField("federation_message"):
                if await self.include_received_message_hash(hashlib.md5(data).hexdigest()):
                    if self.config.participant["device_args"][
                        "proxy"
                    ] or message_wrapper.federation_message.action == nebula_pb2.FederationMessage.Action.Value(
                        "FEDERATION_START"
                    ):
                        await self.forwarder.forward(data, addr_from=addr_from)
                    await self.handle_federation_message(source, message_wrapper.federation_message)
            elif message_wrapper.HasField("model_message"):
                if await self.include_received_message_hash(hashlib.md5(data).hexdigest()):
                    # TODO: Improve the technique. Now only forward model messages if the node is a proxy
                    # Need to update the expected model messages receiving during the round
                    # Round -1 is the initialization round --> all nodes should receive the model
                    if self.config.participant["device_args"]["proxy"] or message_wrapper.model_message.round == -1:
                        await self.forwarder.forward(data, addr_from=addr_from)
                    await self.handle_model_message(source, message_wrapper.model_message)
            elif message_wrapper.HasField("connection_message"):
                await self.handle_connection_message(source, message_wrapper.connection_message)
            elif message_wrapper.HasField("discover_message"):
                if self.include_received_message_hash(hashlib.md5(data).hexdigest()):
                    await self.handle_discover_message(source, message_wrapper.discover_message)
            elif message_wrapper.HasField("offer_message"):
                if self.include_received_message_hash(hashlib.md5(data).hexdigest()):
                    await self.handle_offer_message(source, message_wrapper.offer_message)
            elif message_wrapper.HasField("link_message"):
                if self.include_received_message_hash(hashlib.md5(data).hexdigest()):
                    await self.handle_offer_message(source, message_wrapper.link_message)
            else:
                logging.info(f"Unknown handler for message: {message_wrapper}")
        except Exception as e:
            logging.exception(f"📥  handle_incoming_message | Error while processing: {e}")
            logging.exception(traceback.format_exc())

    async def handle_discovery_message(self, source, message):
        logging.info(
            f"🔍  handle_discovery_message | Received [Action {message.action}] from {source} (network propagation)"
        )
        try:
            await self.engine.event_manager.trigger_event(source, message)
        except Exception as e:
            logging.exception(f"🔍  handle_discovery_message | Error while processing: {e}")

    async def handle_control_message(self, source, message):
        logging.info(
            f"🔧  handle_control_message | Received [Action {message.action}] from {source} with log {message.log}"
        )
        try:
            await self.engine.event_manager.trigger_event(source, message)
        except Exception as e:
            logging.exception(
                f"🔧  handle_control_message | Error while processing: {message.action} {message.log} | {e}"
            )

    async def handle_federation_message(self, source, message):
        logging.info(
            f"📝  handle_federation_message | Received [Action {message.action}] from {source} with arguments {message.arguments}"
        )
        try:
            await self.engine.event_manager.trigger_event(source, message)
        except Exception as e:
            logging.exception(
                f"📝  handle_federation_message | Error while processing: {message.action} {message.arguments} | {e}"
            )

    async def handle_model_message(self, source, message):
        logging.info(f"🤖  handle_model_message | Received model from {source} with round {message.round}")
        if self.get_round() is not None:
            await self.engine.get_round_lock().acquire_async()
            current_round = self.get_round()
            await self.engine.get_round_lock().release_async()

            if message.round != current_round and message.round != -1:
                logging.info(
                    f"❗️  handle_model_message | Received a model from a different round | Model round: {message.round} | Current round: {current_round}"
                )
                if message.round > current_round:
                    logging.info(
                        f"🤖  handle_model_message | Saving model from {source} for future round {message.round}"
                    )
                    await self.engine.aggregator.include_next_model_in_buffer(
                        message.parameters,
                        message.weight,
                        source=source,
                        round=message.round,
                    )
                else:
                    logging.info(f"❗️  handle_model_message | Ignoring model from {source} from a previous round")
                return
            if not self.engine.get_federation_ready_lock().locked() and len(self.engine.get_federation_nodes()) == 0:
                logging.info("🤖  handle_model_message | There are no defined federation nodes")
                return
            try:
                # get_federation_ready_lock() is locked when the model is being initialized (first round)
                # non-starting nodes receive the initialized model from the starting node
                if not self.engine.get_federation_ready_lock().locked() or self.engine.get_initialization_status():
                    decoded_model = self.engine.trainer.deserialize_model(message.parameters)
                    if self.config.participant["adaptive_args"]["model_similarity"]:
                        logging.info("🤖  handle_model_message | Checking model similarity")
                        cosine_value = cosine_metric(
                            self.trainer.get_model_parameters(),
                            decoded_model,
                            similarity=True,
                        )
                        euclidean_value = euclidean_metric(
                            self.trainer.get_model_parameters(),
                            decoded_model,
                            similarity=True,
                        )
                        minkowski_value = minkowski_metric(
                            self.trainer.get_model_parameters(),
                            decoded_model,
                            p=2,
                            similarity=True,
                        )
                        manhattan_value = manhattan_metric(
                            self.trainer.get_model_parameters(),
                            decoded_model,
                            similarity=True,
                        )
                        pearson_correlation_value = pearson_correlation_metric(
                            self.trainer.get_model_parameters(),
                            decoded_model,
                            similarity=True,
                        )
                        jaccard_value = jaccard_metric(
                            self.trainer.get_model_parameters(),
                            decoded_model,
                            similarity=True,
                        )
                        with open(
                            f"{self.log_dir}/participant_{self.idx}_similarity.csv",
                            "a+",
                        ) as f:
                            if os.stat(f"{self.log_dir}/participant_{self.idx}_similarity.csv").st_size == 0:
<<<<<<< HEAD
                                f.write("timestamp,source_ip,nodes,round,current_round,cosine,euclidean,minkowski,manhattan,pearson_correlation,jaccard\n")
                            f.write(f"{datetime.now()}, {source}, {message.round}, {current_round}, {cosine_value}, {euclidean_value}, {minkowski_value}, {manhattan_value}, {pearson_correlation_value}, {jaccard_value}\n")
                    
                    # getting modifier weight for update 
                    if self.engine.still_waiting_for_updates():
                        model_weight = message.weight * self.engine.get_weight_modifier(source)
                        rt = time.time()
                        self.engine.receive_update_from_node(source, rt)
                        await self.engine.aggregator.include_model_in_buffer(
                            decoded_model,
                            model_weight,
                            source=source,
                            round=message.round,
                        )
=======
                                f.write(
                                    "timestamp,source_ip,nodes,round,current_round,cosine,euclidean,minkowski,manhattan,pearson_correlation,jaccard\n"
                                )
                            f.write(
                                f"{datetime.now()}, {source}, {message.round}, {current_round}, {cosine_value}, {euclidean_value}, {minkowski_value}, {manhattan_value}, {pearson_correlation_value}, {jaccard_value}\n"
                            )

                    await self.engine.aggregator.include_model_in_buffer(
                        decoded_model,
                        message.weight,
                        source=source,
                        round=message.round,
                    )
>>>>>>> 0b7816ac

                else:
                    if message.round != -1:
                        # Be sure that the model message is from the initialization round (round = -1)
                        logging.info(
                            f"🤖  handle_model_message | Saving model from {source} for future round {message.round}"
                        )
                        await self.engine.aggregator.include_next_model_in_buffer(
                            message.parameters,
                            message.weight,
                            source=source,
                            round=message.round,
                        )
                        return
                    logging.info(f"🤖  handle_model_message | Initializing model (executed by {source})")
                    try:
                        model = self.engine.trainer.deserialize_model(message.parameters)
                        self.engine.trainer.set_model_parameters(model, initialize=True)
                        logging.info("🤖  handle_model_message | Model Parameters Initialized")
                        self.engine.set_initialization_status(True)
                        await (
                            self.engine.get_federation_ready_lock().release_async()
                        )  # Enable learning cycle once the initialization is done
                        try:
                            await (
                                self.engine.get_federation_ready_lock().release_async()
                            )  # Release the lock acquired at the beginning of the engine
                        except RuntimeError:
                            pass
                    except RuntimeError:
                        pass

            except Exception as e:
                logging.exception(f"🤖  handle_model_message | Unknown error adding model: {e}")
                logging.exception(traceback.format_exc())

        else:
            logging.info("🤖  handle_model_message | Tried to add a model while learning is not running")
            if message.round != -1:
                # Be sure that the model message is from the initialization round (round = -1)
                logging.info(f"🤖  handle_model_message | Saving model from {source} for future round {message.round}")
                await self.engine.aggregator.include_next_model_in_buffer(
                    message.parameters,
                    message.weight,
                    source=source,
                    round=message.round,
                )
        return

    async def handle_connection_message(self, source, message):
        try:
            await self.engine.event_manager.trigger_event(source, message)
        except Exception as e:
            logging.exception(f"🔗  handle_connection_message | Error while processing: {message.action} | {e}")

    async def handle_discover_message(self, source, message):
        logging.info(f"🔍  handle_discover_message | Received [Action {message.action}] from {source}")
        try:
            await self.engine.event_manager.trigger_event(source, message)
        except Exception as e:
            logging.error(f"🔍  handle_discover_message | Error while processing: {e}")

    async def handle_offer_message(self, source, message):
        logging.info(f"🔍  handle_offer_message | Received [Action {message.action}] from {source} with arguments {message.arguments}")
        try:
            await self.engine.event_manager.trigger_event(source, message)
        except Exception as e:
            logging.error(f"🔍  handle_offer_message | Error while processing: {message.action} {message.arguments} | {e}")

    async def handle_link_message(self, source, message):
        logging.info(f"🔍  handle_link_message | Received [Action {message.action}] from {source} with arguments {message.arguments}")
        try:
            await self.engine.event_manager.trigger_event(source, message)
        except Exception as e:
            logging.error(f"🔍  handle_link_message | Error while processing: {message.action} {message.arguments} | {e}")

    def start_external_connection_service(self):
        self.ecs = NebulaConnectionService(self.addr)
        self.ecs.start()
        
    def stop_external_connection_service(self):
        self.ecs.stop()    
        
    def init_external_connection_service(self):
        self.ecs = NebulaConnectionService(self.addr)
        self.start_external_connection_service()    
        
    async def establish_connection_with_federation(self, message):
        """
            Using ExternalConnectionService to get addrs on local network, after that
            stablishment of TCP connection and send the message broadcasted

        Args:
            message to be sent
        """
        addrs = self.ecs.find_federation()
        for addr in addrs:
            await self.cm.connect(addr, direct=False)
            await self.send_message(addr, message)

    def get_connections_lock(self):
        return self.connections_lock

    def get_config(self):
        return self.config

    def get_addr(self):
        return self.addr

    def get_round(self):
        return self.engine.get_round()

    async def start(self):
        logging.info("🌐  Starting Communications Manager...")
        await self.deploy_network_engine()

    async def deploy_network_engine(self):
        logging.info("🌐  Deploying Network engine...")
        self.network_engine = await asyncio.start_server(self.handle_connection_wrapper, self.host, self.port)
        self.network_task = asyncio.create_task(self.network_engine.serve_forever(), name="Network Engine")
        logging.info(f"🌐  Network engine deployed at host {self.host} and port {self.port}")

    async def handle_connection_wrapper(self, reader, writer):
        asyncio.create_task(self.handle_connection(reader, writer))

    async def handle_connection(self, reader, writer):
        async def process_connection(reader, writer):
            try:
                addr = writer.get_extra_info("peername")
                connected_node_id = await reader.readline()
                connected_node_id = connected_node_id.decode("utf-8").strip()
                connected_node_port = addr[1]
                if ":" in connected_node_id:
                    connected_node_id, connected_node_port = connected_node_id.split(":")
                connection_addr = f"{addr[0]}:{connected_node_port}"
                direct = await reader.readline()
                direct = direct.decode("utf-8").strip()
                direct = True if direct == "True" else False
                logging.info(
                    f"🔗  [incoming] Connection from {addr} - {connection_addr} [id {connected_node_id} | port {connected_node_port} | direct {direct}] (incoming)"
                )

                if self.id == connected_node_id:
                    logging.info("🔗  [incoming] Connection with yourself is not allowed")
                    writer.write(b"CONNECTION//CLOSE\n")
                    await writer.drain()
                    writer.close()
                    await writer.wait_closed()
                    return

                async with self.connections_manager_lock:
                    if len(self.connections) >= self.max_connections:
                        logging.info("🔗  [incoming] Maximum number of connections reached")
                        logging.info(f"🔗  [incoming] Sending CONNECTION//CLOSE to {addr}")
                        writer.write(b"CONNECTION//CLOSE\n")
                        await writer.drain()
                        writer.close()
                        await writer.wait_closed()
                        return

                    logging.info(f"🔗  [incoming] Connections: {self.connections}")
                    if connection_addr in self.connections:
                        logging.info(f"🔗  [incoming] Already connected with {self.connections[connection_addr]}")
                        logging.info(f"🔗  [incoming] Sending CONNECTION//EXISTS to {addr}")
                        writer.write(b"CONNECTION//EXISTS\n")
                        await writer.drain()
                        writer.close()
                        await writer.wait_closed()
                        return

                    if connection_addr in self.pending_connections:
                        logging.info(f"🔗  [incoming] Connection with {connection_addr} is already pending")
                        if int(self.host.split(".")[3]) < int(addr[0].split(".")[3]):
                            logging.info(
                                f"🔗  [incoming] Closing incoming connection since self.host < host  (from {connection_addr})"
                            )
                            writer.write(b"CONNECTION//CLOSE\n")
                            await writer.drain()
                            writer.close()
                            await writer.wait_closed()
                            return
                        else:
                            logging.info(
                                f"🔗  [incoming] Closing outgoing connection since self.host >= host (from {connection_addr})"
                            )
                            if connection_addr in self.outgoing_connections:
                                out_reader, out_writer = self.outgoing_connections.pop(connection_addr)
                                out_writer.write(b"CONNECTION//CLOSE\n")
                                await out_writer.drain()
                                out_writer.close()
                                await out_writer.wait_closed()

                    logging.info(f"🔗  [incoming] Including {connection_addr} in pending connections")
                    self.pending_connections.add(connection_addr)
                    self.incoming_connections[connection_addr] = (reader, writer)

                logging.info(f"🔗  [incoming] Creating new connection with {addr} (id {connected_node_id})")
                await writer.drain()
                connection = Connection(
                    self,
                    reader,
                    writer,
                    connected_node_id,
                    addr[0],
                    connected_node_port,
                    direct=direct,
                    config=self.config,
                )
                async with self.connections_manager_lock:
                    logging.info(f"🔗  [incoming] Including {connection_addr} in connections")
                    self.connections[connection_addr] = connection
                    logging.info(f"🔗  [incoming] Sending CONNECTION//NEW to {addr}")
                    writer.write(b"CONNECTION//NEW\n")
                    await writer.drain()
                    writer.write(f"{self.id}\n".encode())
                    await writer.drain()
                    await connection.start()

            except Exception as e:
                logging.exception(f"❗️  [incoming] Error while handling connection with {addr}: {e}")
            finally:
                if connection_addr in self.pending_connections:
                    logging.info(
                        f"🔗  [incoming] Removing {connection_addr} from pending connections: {self.pending_connections}"
                    )
                    self.pending_connections.remove(connection_addr)
                if connection_addr in self.incoming_connections:
                    logging.info(
                        f"🔗  [incoming] Removing {connection_addr} from incoming connections: {self.incoming_connections.keys()}"
                    )
                    self.incoming_connections.pop(connection_addr)

        await process_connection(reader, writer)

    async def stop(self):
        logging.info("🌐  Stopping Communications Manager... [Removing connections and stopping network engine]")
        connections = list(self.connections.values())
        for node in connections:
            await node.stop()
        if hasattr(self, "server"):
            self.network_engine.close()
            await self.network_engine.wait_closed()
            self.network_task.cancel()

    async def run_reconnections(self):
        for connection in self.connections_reconnect:
            if connection["addr"] in self.connections:
                connection["tries"] = 0
                logging.info(f"🔗  Node {connection.addr} is still connected!")
            else:
                connection["tries"] += 1
                await self.connect(connection["addr"])

    def verify_connections(self, neighbors):
        # Return True if all neighbors are connected
        if all(neighbor in self.connections for neighbor in neighbors):
            return True
        return False

    async def network_wait(self):
        await self.stop_network_engine.wait()

    async def deploy_additional_services(self):
        logging.info("🌐  Deploying additional services...")
        self._generate_network_conditions()
        await self._forwarder.start()
        # await self._discoverer.start()
        # await self._health.start()
        self._propagator.start()
        await self._mobility.start()

    def _generate_network_conditions(self):
        # TODO: Implement selection of network conditions from frontend
        if self.config.participant["network_args"]["simulation"]:
            interface = self.config.participant["network_args"]["interface"]
            bandwidth = self.config.participant["network_args"]["bandwidth"]
            delay = self.config.participant["network_args"]["delay"]
            delay_distro = self.config.participant["network_args"]["delay-distro"]
            delay_distribution = self.config.participant["network_args"]["delay-distribution"]
            loss = self.config.participant["network_args"]["loss"]
            duplicate = self.config.participant["network_args"]["duplicate"]
            corrupt = self.config.participant["network_args"]["corrupt"]
            reordering = self.config.participant["network_args"]["reordering"]
            logging.info(
                f"🌐  Network simulation is enabled | Interface: {interface} | Bandwidth: {bandwidth} | Delay: {delay} | Delay Distro: {delay_distro} | Delay Distribution: {delay_distribution} | Loss: {loss} | Duplicate: {duplicate} | Corrupt: {corrupt} | Reordering: {reordering}"
            )
            try:
                results = subprocess.run(
                    [
                        "tcset",
                        str(interface),
                        "--rate",
                        str(bandwidth),
                        "--delay",
                        str(delay),
                        "--delay-distro",
                        str(delay_distro),
                        "--delay-distribution",
                        str(delay_distribution),
                        "--loss",
                        str(loss),
                        "--duplicate",
                        str(duplicate),
                        "--corrupt",
                        str(corrupt),
                        "--reordering",
                        str(reordering),
                    ],
                    check=True,
                    stdout=subprocess.PIPE,
                    stderr=subprocess.PIPE,
                    text=True,
                )
            except Exception as e:
                logging.exception(f"🌐  Network simulation error: {e}")
                return
        else:
            logging.info("🌐  Network simulation is disabled. Using default network conditions...")

    def _reset_network_conditions(self):
        interface = self.config.participant["network_args"]["interface"]
        logging.info("🌐  Resetting network conditions")
        try:
            results = subprocess.run(
                ["tcdel", str(interface), "--all"],
                check=True,
                stdout=subprocess.PIPE,
                stderr=subprocess.PIPE,
                text=True,
            )
        except Exception as e:
            logging.exception(f"❗️  Network simulation error: {e}")
            return

    def _set_network_conditions(
        self,
        interface="eth0",
        network="192.168.50.2",
        bandwidth="5Gbps",
        delay="0ms",
        delay_distro="0ms",
        delay_distribution="normal",
        loss="0%",
        duplicate="0%",
        corrupt="0%",
        reordering="0%",
    ):
        logging.info(
            f"🌐  Changing network conditions | Interface: {interface} | Network: {network} | Bandwidth: {bandwidth} | Delay: {delay} | Delay Distro: {delay_distro} | Delay Distribution: {delay_distribution} | Loss: {loss} | Duplicate: {duplicate} | Corrupt: {corrupt} | Reordering: {reordering}"
        )
        try:
            results = subprocess.run(
                [
                    "tcset",
                    str(interface),
                    "--network",
                    str(network) if network is not None else "",
                    "--rate",
                    str(bandwidth),
                    "--delay",
                    str(delay),
                    "--delay-distro",
                    str(delay_distro),
                    "--delay-distribution",
                    str(delay_distribution),
                    "--loss",
                    str(loss),
                    "--duplicate",
                    str(duplicate),
                    "--corrupt",
                    str(corrupt),
                    "--reordering",
                    str(reordering),
                    "--change",
                ],
                check=True,
                stdout=subprocess.PIPE,
                stderr=subprocess.PIPE,
                text=True,
            )
        except Exception as e:
            logging.exception(f"❗️  Network simulation error: {e}")
            return

    async def include_received_message_hash(self, hash_message):
        try:
            await self.receive_messages_lock.acquire_async()
            if hash_message in self.received_messages_hashes:
                # logging.info(f"❗️  handle_incoming_message | Ignoring message already received.")
                return False
            self.received_messages_hashes.append(hash_message)
            if len(self.received_messages_hashes) % 10000 == 0:
                logging.info(f"📥  Received {len(self.received_messages_hashes)} messages")
            return True
        except Exception as e:
            logging.exception(f"❗️  handle_incoming_message | Error including message hash: {e}")
            return False
        finally:
            await self.receive_messages_lock.release_async()

    async def send_message_to_neighbors(self, message, neighbors=None, interval=0):
        if neighbors is None:
            current_connections = await self.get_all_addrs_current_connections(only_direct=True)
            neighbors = set(current_connections)
            logging.info(f"Sending message to ALL neighbors: {neighbors}")
        else:
            logging.info(f"Sending message to neighbors: {neighbors}")

        for neighbor in neighbors:
            asyncio.create_task(self.send_message(neighbor, message))
            if interval > 0:
                await asyncio.sleep(interval)

    async def send_message(self, dest_addr, message):
        try:
            conn = self.connections[dest_addr]
            await conn.send(data=message)
        except Exception as e:
            logging.exception(f"❗️  Cannot send message {message} to {dest_addr}. Error: {e!s}")
            await self.disconnect(dest_addr, mutual_disconnection=False)

    async def send_model(self, dest_addr, round, serialized_model, weight=1):
        async with self.semaphore_send_model:
            try:
                conn = self.connections.get(dest_addr)
                if conn is None:
                    logging.info(f"❗️  Connection with {dest_addr} not found")
                    return
                logging.info(
                    f"Sending model to {dest_addr} with round {round}: weight={weight} | size={sys.getsizeof(serialized_model) / (1024** 2) if serialized_model is not None else 0} MB"
                )
                message = self.mm.generate_model_message(round, serialized_model, weight)
                await conn.send(data=message, is_compressed=True)
                logging.info(f"Model sent to {dest_addr} with round {round}")
            except Exception as e:
                logging.exception(f"❗️  Cannot send model to {dest_addr}: {e!s}")
                await self.disconnect(dest_addr, mutual_disconnection=False)

    async def establish_connection(self, addr, direct=True, reconnect=False):
        logging.info(f"🔗  [outgoing] Establishing connection with {addr} (direct: {direct})")

        async def process_establish_connection(addr, direct, reconnect):
            try:
                host = str(addr.split(":")[0])
                port = str(addr.split(":")[1])
                if host == self.host and port == self.port:
                    logging.info("🔗  [outgoing] Connection with yourself is not allowed")
                    return False

                async with self.connections_manager_lock:
                    if addr in self.connections:
                        logging.info(f"🔗  [outgoing] Already connected with {self.connections[addr]}")
                        return False
                    if addr in self.pending_connections:
                        logging.info(f"🔗  [outgoing] Connection with {addr} is already pending")
                        if int(self.host.split(".")[3]) >= int(host.split(".")[3]):
                            logging.info(
                                f"🔗  [outgoing] Closing outgoing connection since self.host >= host (from {addr})"
                            )
                            return False
                        else:
                            logging.info(
                                f"🔗  [outgoing] Closing incoming connection since self.host < host (from {addr})"
                            )
                            if addr in self.incoming_connections:
                                inc_reader, inc_writer = self.incoming_connections.pop(addr)
                                inc_writer.write(b"CONNECTION//CLOSE\n")
                                await inc_writer.drain()
                                inc_writer.close()
                                await inc_writer.wait_closed()

                    self.pending_connections.add(addr)
                    logging.info(f"🔗  [outgoing] Including {addr} in pending connections: {self.pending_connections}")

                logging.info(f"🔗  [outgoing] Openning connection with {host}:{port}")
                reader, writer = await asyncio.open_connection(host, port)
                logging.info(f"🔗  [outgoing] Connection opened with {writer.get_extra_info('peername')}")

                async with self.connections_manager_lock:
                    self.outgoing_connections[addr] = (reader, writer)

                writer.write(f"{self.id}:{self.port}\n".encode())
                await writer.drain()
                writer.write(f"{direct}\n".encode())
                await writer.drain()

                connection_status = await reader.readline()
                connection_status = connection_status.decode("utf-8").strip()

                logging.info(f"🔗  [outgoing] Received connection status {connection_status} (from {addr})")
                logging.info(f"🔗  [outgoing] Connections: {self.connections}")

                if connection_status == "CONNECTION//CLOSE":
                    logging.info(f"🔗  [outgoing] Connection with {addr} closed")
                    if addr in self.pending_connections:
                        logging.info(
                            f"🔗  [outgoing] Removing {addr} from pending connections: {self.pending_connections}"
                        )
                        self.pending_connections.remove(addr)
                    if addr in self.outgoing_connections:
                        logging.info(
                            f"🔗  [outgoing] Removing {addr} from outgoing connections: {self.outgoing_connections.keys()}"
                        )
                        self.outgoing_connections.pop(addr)
                    if addr in self.incoming_connections:
                        logging.info(
                            f"🔗  [outgoing] Removing {addr} from incoming connections: {self.incoming_connections.keys()}"
                        )
                        self.incoming_connections.pop(addr)
                    writer.close()
                    await writer.wait_closed()
                    return False
                elif connection_status == "CONNECTION//PENDING":
                    logging.info(f"🔗  [outgoing] Connection with {addr} is already pending")
                    writer.close()
                    await writer.wait_closed()
                    return False
                elif connection_status == "CONNECTION//EXISTS":
                    logging.info(f"🔗  [outgoing] Already connected {self.connections[addr]}")
                    writer.close()
                    await writer.wait_closed()
                    return True
                elif connection_status == "CONNECTION//NEW":
                    async with self.connections_manager_lock:
                        connected_node_id = await reader.readline()
                        connected_node_id = connected_node_id.decode("utf-8").strip()
                        logging.info(f"🔗  [outgoing] Received connected node id: {connected_node_id} (from {addr})")
                        logging.info(
                            f"🔗  [outgoing] Creating new connection with {host}:{port} (id {connected_node_id})"
                        )
                        connection = Connection(
                            self,
                            reader,
                            writer,
                            connected_node_id,
                            host,
                            port,
                            direct=direct,
                            config=self.config,
                        )
                        self.connections[addr] = connection
                        await connection.start()
                else:
                    logging.info(f"🔗  [outgoing] Unknown connection status {connection_status}")
                    writer.close()
                    await writer.wait_closed()
                    return False

                if reconnect:
                    logging.info(f"🔗  [outgoing] Reconnection check is enabled on node {addr}")
                    self.connections_reconnect.append({"addr": addr, "tries": 0})

                self.config.add_neighbor_from_config(addr)
                return True
            except Exception as e:
                logging.info(f"❗️  [outgoing] Error adding direct connected neighbor {addr}: {e!s}")
                return False
            finally:
                if addr in self.pending_connections:
                    logging.info(f"🔗  [outgoing] Removing {addr} from pending connections: {self.pending_connections}")
                    self.pending_connections.remove(addr)
                if addr in self.outgoing_connections:
                    logging.info(
                        f"🔗  [outgoing] Removing {addr} from outgoing connections: {self.outgoing_connections.keys()}"
                    )
                    self.outgoing_connections.pop(addr)
                if addr in self.incoming_connections:
                    logging.info(
                        f"🔗  [outgoing] Removing {addr} from incoming connections: {self.incoming_connections.keys()}"
                    )
                    self.incoming_connections.pop(addr)

        asyncio.create_task(process_establish_connection(addr, direct, reconnect))

    async def connect(self, addr, direct=True):
        await self.get_connections_lock().acquire_async()
        duplicated = addr in self.connections.keys()
        await self.get_connections_lock().release_async()
        if duplicated:
            if direct:  # Upcoming direct connection
                if not self.connections[addr].get_direct():
                    logging.info(f"🔗  [outgoing] Upgrading non direct connected neighbor {addr} to direct connection")
                    return await self.establish_connection(addr, direct=True, reconnect=False)
                else:  # Upcoming undirected connection
                    logging.info(f"🔗  [outgoing] Already direct connected neighbor {addr}, reconnecting...")
                    return await self.establish_connection(addr, direct=True, reconnect=False)
            else:
                logging.info(f"❗️  Cannot add a duplicate {addr} (undirected connection), already connected")
                return False
        else:
            if direct:
                return await self.establish_connection(addr, direct=True, reconnect=False)
            else:
                return await self.establish_connection(addr, direct=False, reconnect=False)

    async def register(self):
        data = {"node": self.addr}
        logging.info(f"Registering node {self.addr} in the controller")
        response = requests.post(self.register_endpoint, json=data)
        if response.status_code == 200:
            logging.info(f"Node {self.addr} registered successfully in the controller")
        else:
            logging.error(f"Error registering node {self.addr} in the controller")

    async def wait_for_controller(self):
        while True:
            response = requests.get(self.wait_endpoint)
            if response.status_code == 200:
                logging.info("Continue signal received from controller")
                break
            else:
                logging.info("Waiting for controller signal...")
            await asyncio.sleep(1)

    async def disconnect(self, dest_addr, mutual_disconnection=True):
        logging.info(f"Trying to disconnect {dest_addr}")
        if dest_addr not in self.connections:
            logging.info(f"Connection {dest_addr} not found")
            return
        try:
            if mutual_disconnection:
                await self.connections[dest_addr].send(
                    data=self.mm.generate_connection_message(nebula_pb2.ConnectionMessage.Action.DISCONNECT)
                )
                await asyncio.sleep(1)
                self.connections[dest_addr].stop()
        except Exception as e:
            logging.exception(f"❗️  Error while disconnecting {dest_addr}: {e!s}")
        if dest_addr in self.connections:
            logging.info(f"Removing {dest_addr} from connections")
            del self.connections[dest_addr]
        current_connections = await self.get_all_addrs_current_connections(only_direct=True)
        current_connections = set(current_connections)
        logging.info(f"Current connections: {current_connections}")
        self.config.update_neighbors_from_config(current_connections, dest_addr)

    async def get_all_addrs_current_connections(self, only_direct=False, only_undirected=False):
        try:
            await self.get_connections_lock().acquire_async()
            if only_direct:
                return {addr for addr, conn in self.connections.items() if conn.get_direct()}
            elif only_undirected:
                return {addr for addr, conn in self.connections.items() if not conn.get_direct()}
            else:
                return set(self.connections.keys())
        finally:
            await self.get_connections_lock().release_async()

    async def get_addrs_current_connections(self, only_direct=False, only_undirected=False, myself=False):
        current_connections = await self.get_all_addrs_current_connections(
            only_direct=only_direct, only_undirected=only_undirected
        )
        current_connections = set(current_connections)
        if myself:
            current_connections.add(self.addr)
        return current_connections

    async def get_connection_by_addr(self, addr):
        try:
            await self.get_connections_lock().acquire_async()
            for key, conn in self.connections.items():
                if addr in key:
                    return conn
            return None
        except Exception as e:
            logging.exception(f"Error getting connection by address: {e}")
            return None
        finally:
            await self.get_connections_lock().release_async()

    async def get_direct_connections(self):
        try:
            await self.get_connections_lock().acquire_async()
            return {conn for _, conn in self.connections.items() if conn.get_direct()}
        finally:
            await self.get_connections_lock().release_async()

    async def get_undirect_connections(self):
        try:
            await self.get_connections_lock().acquire_async()
            return {conn for _, conn in self.connections.items() if not conn.get_direct()}
        finally:
            await self.get_connections_lock().release_async()

    async def get_nearest_connections(self, top: int = 1):
        try:
            await self.get_connections_lock().acquire_async()
            sorted_connections = sorted(
                self.connections.values(),
                key=lambda conn: (
                    conn.get_neighbor_distance() if conn.get_neighbor_distance() is not None else float("inf")
                ),
            )
            if top == 1:
                return sorted_connections[0]
            else:
                return sorted_connections[:top]
        finally:
            await self.get_connections_lock().release_async()

    def get_ready_connections(self):
        return {addr for addr, conn in self.connections.items() if conn.get_ready()}

    def check_finished_experiment(self):
        return all(
            conn.get_federated_round() == self.config.participant["scenario_args"]["rounds"] - 1
            for conn in self.connections.values()
        )

    def __str__(self):
        return f"Connections: {[str(conn) for conn in self.connections.values()]}"<|MERGE_RESOLUTION|>--- conflicted
+++ resolved
@@ -10,12 +10,6 @@
 from typing import TYPE_CHECKING
 
 import requests
-<<<<<<< HEAD
-import asyncio
-import subprocess
-import time
-=======
->>>>>>> 0b7816ac
 
 from nebula.addons.mobility import Mobility
 from nebula.core.network.connection import Connection
@@ -24,14 +18,6 @@
 from nebula.core.network.messages import MessagesManager
 from nebula.core.network.propagator import Propagator
 from nebula.core.pb import nebula_pb2
-<<<<<<< HEAD
-from nebula.core.network.messages import MessagesManager
-from nebula.core.network.connection import Connection
-from nebula.core.network.nebulamulticasting import NebulaConnectionService
-
-from nebula.core.utils.locker import Locker
-=======
->>>>>>> 0b7816ac
 from nebula.core.utils.helper import (
     cosine_metric,
     euclidean_metric,
@@ -86,14 +72,6 @@
         self.connections_reconnect = []
         self.max_connections = 1000
         self.network_engine = None
-        
-        # Connection service to communicate with external devices
-        self._external_connection_service = None
-        
-        # The line below is neccesary when mobility would be set up
-        if self.config.participant["mobility_args"]["mobility"] and not self.config.participant["mobility_args"]["late_creation"]:
-            self._external_connection_service = NebulaConnectionService(self.addr)
-            self.ecs.start()
 
         self.stop_network_engine = asyncio.Event()
         self.loop = asyncio.get_event_loop()
@@ -131,10 +109,6 @@
     @property
     def mobility(self):
         return self._mobility
-    
-    @property
-    def ecs(self):
-        return self._external_connection_service
 
     async def check_federation_ready(self):
         # Check if all my connections are in ready_connections
@@ -180,15 +154,6 @@
                     await self.handle_model_message(source, message_wrapper.model_message)
             elif message_wrapper.HasField("connection_message"):
                 await self.handle_connection_message(source, message_wrapper.connection_message)
-            elif message_wrapper.HasField("discover_message"):
-                if self.include_received_message_hash(hashlib.md5(data).hexdigest()):
-                    await self.handle_discover_message(source, message_wrapper.discover_message)
-            elif message_wrapper.HasField("offer_message"):
-                if self.include_received_message_hash(hashlib.md5(data).hexdigest()):
-                    await self.handle_offer_message(source, message_wrapper.offer_message)
-            elif message_wrapper.HasField("link_message"):
-                if self.include_received_message_hash(hashlib.md5(data).hexdigest()):
-                    await self.handle_offer_message(source, message_wrapper.link_message)
             else:
                 logging.info(f"Unknown handler for message: {message_wrapper}")
         except Exception as e:
@@ -296,22 +261,6 @@
                             "a+",
                         ) as f:
                             if os.stat(f"{self.log_dir}/participant_{self.idx}_similarity.csv").st_size == 0:
-<<<<<<< HEAD
-                                f.write("timestamp,source_ip,nodes,round,current_round,cosine,euclidean,minkowski,manhattan,pearson_correlation,jaccard\n")
-                            f.write(f"{datetime.now()}, {source}, {message.round}, {current_round}, {cosine_value}, {euclidean_value}, {minkowski_value}, {manhattan_value}, {pearson_correlation_value}, {jaccard_value}\n")
-                    
-                    # getting modifier weight for update 
-                    if self.engine.still_waiting_for_updates():
-                        model_weight = message.weight * self.engine.get_weight_modifier(source)
-                        rt = time.time()
-                        self.engine.receive_update_from_node(source, rt)
-                        await self.engine.aggregator.include_model_in_buffer(
-                            decoded_model,
-                            model_weight,
-                            source=source,
-                            round=message.round,
-                        )
-=======
                                 f.write(
                                     "timestamp,source_ip,nodes,round,current_round,cosine,euclidean,minkowski,manhattan,pearson_correlation,jaccard\n"
                                 )
@@ -325,7 +274,6 @@
                         source=source,
                         round=message.round,
                     )
->>>>>>> 0b7816ac
 
                 else:
                     if message.round != -1:
@@ -380,51 +328,6 @@
             await self.engine.event_manager.trigger_event(source, message)
         except Exception as e:
             logging.exception(f"🔗  handle_connection_message | Error while processing: {message.action} | {e}")
-
-    async def handle_discover_message(self, source, message):
-        logging.info(f"🔍  handle_discover_message | Received [Action {message.action}] from {source}")
-        try:
-            await self.engine.event_manager.trigger_event(source, message)
-        except Exception as e:
-            logging.error(f"🔍  handle_discover_message | Error while processing: {e}")
-
-    async def handle_offer_message(self, source, message):
-        logging.info(f"🔍  handle_offer_message | Received [Action {message.action}] from {source} with arguments {message.arguments}")
-        try:
-            await self.engine.event_manager.trigger_event(source, message)
-        except Exception as e:
-            logging.error(f"🔍  handle_offer_message | Error while processing: {message.action} {message.arguments} | {e}")
-
-    async def handle_link_message(self, source, message):
-        logging.info(f"🔍  handle_link_message | Received [Action {message.action}] from {source} with arguments {message.arguments}")
-        try:
-            await self.engine.event_manager.trigger_event(source, message)
-        except Exception as e:
-            logging.error(f"🔍  handle_link_message | Error while processing: {message.action} {message.arguments} | {e}")
-
-    def start_external_connection_service(self):
-        self.ecs = NebulaConnectionService(self.addr)
-        self.ecs.start()
-        
-    def stop_external_connection_service(self):
-        self.ecs.stop()    
-        
-    def init_external_connection_service(self):
-        self.ecs = NebulaConnectionService(self.addr)
-        self.start_external_connection_service()    
-        
-    async def establish_connection_with_federation(self, message):
-        """
-            Using ExternalConnectionService to get addrs on local network, after that
-            stablishment of TCP connection and send the message broadcasted
-
-        Args:
-            message to be sent
-        """
-        addrs = self.ecs.find_federation()
-        for addr in addrs:
-            await self.cm.connect(addr, direct=False)
-            await self.send_message(addr, message)
 
     def get_connections_lock(self):
         return self.connections_lock
