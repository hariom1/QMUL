--- conflicted
+++ resolved
@@ -1,150 +1,76 @@
-<<<<<<< HEAD
-from enum import Enum
-
-from nebula.core.pb import nebula_pb2
-
-
-class ConnectionAction(Enum):
-    CONNECT = nebula_pb2.ConnectionMessage.Action.CONNECT
-    DISCONNECT = nebula_pb2.ConnectionMessage.Action.DISCONNECT
-
-
-class FederationAction(Enum):
-    FEDERATION_START = nebula_pb2.FederationMessage.Action.FEDERATION_START
-    REPUTATION = nebula_pb2.FederationMessage.Action.REPUTATION
-    FEDERATION_MODELS_INCLUDED = nebula_pb2.FederationMessage.Action.FEDERATION_MODELS_INCLUDED
-    FEDERATION_READY = nebula_pb2.FederationMessage.Action.FEDERATION_READY
-
-
-class DiscoveryAction(Enum):
-    DISCOVER = nebula_pb2.DiscoveryMessage.Action.DISCOVER
-    REGISTER = nebula_pb2.DiscoveryMessage.Action.REGISTER
-    DEREGISTER = nebula_pb2.DiscoveryMessage.Action.DEREGISTER
-
-
-class ControlAction(Enum):
-    ALIVE = nebula_pb2.ControlMessage.Action.ALIVE
-    OVERHEAD = nebula_pb2.ControlMessage.Action.OVERHEAD
-    MOBILITY = nebula_pb2.ControlMessage.Action.MOBILITY
-    RECOVERY = nebula_pb2.ControlMessage.Action.RECOVERY
-    WEAK_LINK = nebula_pb2.ControlMessage.Action.WEAK_LINK
-
-
-class ReputationAction(Enum):
-    SHARE = nebula_pb2.ReputationMessage.Action.SHARE
-
-
-ACTION_CLASSES = {
-    "connection": ConnectionAction,
-    "federation": FederationAction,
-    "discovery": DiscoveryAction,
-    "control": ControlAction,
-    "reputation": ReputationAction,
-}
-
-
-def get_action_name_from_value(message_type: str, action_value: int) -> str:
-    # Obtener el Enum correspondiente al tipo de mensaje
-    enum_class = ACTION_CLASSES.get(message_type)
-    if not enum_class:
-        raise ValueError(f"Unknown message type: {message_type}")
-
-    # Buscar el nombre de la acción a partir del valor
-    for action in enum_class:
-        if action.value == action_value:
-            return action.name.lower()  # Convertimos a lowercase para mantener el formato "late_connect"
-
-    raise ValueError(f"Unknown action value {action_value} for message type {message_type}")
-
-
-def get_actions_names(message_type: str):
-    message_actions = ACTION_CLASSES.get(message_type)
-    if not message_actions:
-        raise ValueError(f"Invalid message type: {message_type}")
-
-    return [action.name.lower() for action in message_actions]
-
-
-def factory_message_action(message_type: str, action: str):
-    message_actions = ACTION_CLASSES.get(message_type)
-
-    if message_actions:
-        normalized_action = action.upper()
-        enum_action = message_actions[normalized_action]
-        # logging.info(f"Message action: {enum_action}, value: {enum_action.value}")
-        return enum_action.value
-    else:
-        return None
-=======
-from enum import Enum
-
-from nebula.core.pb import nebula_pb2
-
-
-class ConnectionAction(Enum):
-    CONNECT = nebula_pb2.ConnectionMessage.Action.CONNECT
-    DISCONNECT = nebula_pb2.ConnectionMessage.Action.DISCONNECT
-
-
-class FederationAction(Enum):
-    FEDERATION_START = nebula_pb2.FederationMessage.Action.FEDERATION_START
-    REPUTATION = nebula_pb2.FederationMessage.Action.REPUTATION
-    FEDERATION_MODELS_INCLUDED = nebula_pb2.FederationMessage.Action.FEDERATION_MODELS_INCLUDED
-    FEDERATION_READY = nebula_pb2.FederationMessage.Action.FEDERATION_READY
-
-
-class DiscoveryAction(Enum):
-    DISCOVER = nebula_pb2.DiscoveryMessage.Action.DISCOVER
-    REGISTER = nebula_pb2.DiscoveryMessage.Action.REGISTER
-    DEREGISTER = nebula_pb2.DiscoveryMessage.Action.DEREGISTER
-
-
-class ControlAction(Enum):
-    ALIVE = nebula_pb2.ControlMessage.Action.ALIVE
-    OVERHEAD = nebula_pb2.ControlMessage.Action.OVERHEAD
-    MOBILITY = nebula_pb2.ControlMessage.Action.MOBILITY
-    RECOVERY = nebula_pb2.ControlMessage.Action.RECOVERY
-    WEAK_LINK = nebula_pb2.ControlMessage.Action.WEAK_LINK
-
-
-ACTION_CLASSES = {
-    "connection": ConnectionAction,
-    "federation": FederationAction,
-    "discovery": DiscoveryAction,
-    "control": ControlAction,
-}
-
-
-def get_action_name_from_value(message_type: str, action_value: int) -> str:
-    # Get the Enum corresponding to the message type
-    enum_class = ACTION_CLASSES.get(message_type)
-    if not enum_class:
-        raise ValueError(f"Unknown message type: {message_type}")
-
-    # Find the name of the action from the value
-    for action in enum_class:
-        if action.value == action_value:
-            return action.name.lower()  # Convert to lowercase to maintain the format "late_connect"
-
-    raise ValueError(f"Unknown action value {action_value} for message type {message_type}")
-
-
-def get_actions_names(message_type: str):
-    message_actions = ACTION_CLASSES.get(message_type)
-    if not message_actions:
-        raise ValueError(f"Invalid message type: {message_type}")
-
-    return [action.name.lower() for action in message_actions]
-
-
-def factory_message_action(message_type: str, action: str):
-    message_actions = ACTION_CLASSES.get(message_type)
-
-    if message_actions:
-        normalized_action = action.upper()
-        enum_action = message_actions[normalized_action]
-        # logging.info(f"Message action: {enum_action}, value: {enum_action.value}")
-        return enum_action.value
-    else:
-        return None
->>>>>>> 27245d7c
+from enum import Enum
+
+from nebula.core.pb import nebula_pb2
+
+
+class ConnectionAction(Enum):
+    CONNECT = nebula_pb2.ConnectionMessage.Action.CONNECT
+    DISCONNECT = nebula_pb2.ConnectionMessage.Action.DISCONNECT
+
+
+class FederationAction(Enum):
+    FEDERATION_START = nebula_pb2.FederationMessage.Action.FEDERATION_START
+    REPUTATION = nebula_pb2.FederationMessage.Action.REPUTATION
+    FEDERATION_MODELS_INCLUDED = nebula_pb2.FederationMessage.Action.FEDERATION_MODELS_INCLUDED
+    FEDERATION_READY = nebula_pb2.FederationMessage.Action.FEDERATION_READY
+
+
+class DiscoveryAction(Enum):
+    DISCOVER = nebula_pb2.DiscoveryMessage.Action.DISCOVER
+    REGISTER = nebula_pb2.DiscoveryMessage.Action.REGISTER
+    DEREGISTER = nebula_pb2.DiscoveryMessage.Action.DEREGISTER
+
+
+class ControlAction(Enum):
+    ALIVE = nebula_pb2.ControlMessage.Action.ALIVE
+    OVERHEAD = nebula_pb2.ControlMessage.Action.OVERHEAD
+    MOBILITY = nebula_pb2.ControlMessage.Action.MOBILITY
+    RECOVERY = nebula_pb2.ControlMessage.Action.RECOVERY
+    WEAK_LINK = nebula_pb2.ControlMessage.Action.WEAK_LINK
+
+
+class ReputationAction(Enum):
+    SHARE = nebula_pb2.ReputationMessage.Action.SHARE
+
+
+ACTION_CLASSES = {
+    "connection": ConnectionAction,
+    "federation": FederationAction,
+    "discovery": DiscoveryAction,
+    "control": ControlAction,
+    "reputation": ReputationAction,
+}
+
+
+def get_action_name_from_value(message_type: str, action_value: int) -> str:
+    # Get the Enum corresponding to the message type
+    enum_class = ACTION_CLASSES.get(message_type)
+    if not enum_class:
+        raise ValueError(f"Unknown message type: {message_type}")
+
+    # Find the name of the action from the value
+    for action in enum_class:
+        if action.value == action_value:
+            return action.name.lower()  # Convert to lowercase to maintain the format "late_connect"
+
+    raise ValueError(f"Unknown action value {action_value} for message type {message_type}")
+
+
+def get_actions_names(message_type: str):
+    message_actions = ACTION_CLASSES.get(message_type)
+    if not message_actions:
+        raise ValueError(f"Invalid message type: {message_type}")
+
+    return [action.name.lower() for action in message_actions]
+
+
+def factory_message_action(message_type: str, action: str):
+    message_actions = ACTION_CLASSES.get(message_type)
+
+    if message_actions:
+        normalized_action = action.upper()
+        enum_action = message_actions[normalized_action]
+        # logging.info(f"Message action: {enum_action}, value: {enum_action.value}")
+        return enum_action.value
+    else:
+        return None