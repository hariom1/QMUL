--- conflicted
+++ resolved
@@ -101,10 +101,6 @@
             }
         });
     </script>
-<<<<<<< HEAD
-
-=======
->>>>>>> ac6adaef
     <script>
         // Check if WebSocket is supported by the browser
         if ("WebSocket" in window) {
@@ -117,13 +113,7 @@
         var port = window.location.port ? ':' + window.location.port : '';
         var protocol = window.location.protocol === 'https:' ? 'wss:' : 'ws:';
         var socket = new WebSocket(protocol + '//' + host + port + '/nebula/ws/' + client_id);
-<<<<<<< HEAD
-        console.log(protocol + '//' + host + port + '/nebula/ws/' + client_id)
-    </script>
-
-=======
-    </script>
->>>>>>> ac6adaef
+    </script>
 </head>
 
 <body>
