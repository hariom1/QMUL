{% extends "layout.html" %}
{% block body %}
<div class="overlay"></div>
{{ super() }}

<section id="home" class="home">
    <div class="container" style="text-align: center">
        <h1 class="logo" style="text-align: center">Deployment</h1>
        <p style="text-align: center" class="fst-italic">Deploy scenarios using NEBULA</p>
    </div>
</section>

<!-- Modal participant -->
<div class="modal fade" id="participant-modal" tabindex="-1" aria-labelledby="participant-modal-title"
    aria-hidden="true">
    <div class="modal-dialog modal-lg">
        <div class="modal-content">
            <div class="modal-header">
                <h5 class="modal-title" id="participant-modal-title">Modal title</h5>
                <button type="button" class="btn-close" data-bs-dismiss="modal" aria-label="Close"></button>
            </div>
            <div class="modal-body" id="participant-modal-content"></div>
            <div class="modal-footer">
                <button type="button" class="btn btn-secondary" data-bs-dismiss="modal">Close</button>
                <button type="button" id="participant-modal-save" class="btn btn-dark" data-bs-dismiss="modal">Save
                    changes
                </button>
            </div>
        </div>
    </div>
</div>

<!-- Modal confirm -->
<div class="modal fade" id="confirm-modal" tabindex="-1" aria-labelledby="confirm-modal-title" aria-hidden="true">
    <div class="modal-dialog modal-lg">
        <div class="modal-content">
            <div class="modal-header">
                <h5 class="modal-title" id="confirm-modal-title">Confirm the deployment of the defined scenario</h5>
                <button type="button" class="btn-close" data-bs-dismiss="modal" aria-label="Close"></button>
            </div>
            <div id="confirm-modal-body" class="modal-body"></div>
            <div class="modal-footer">
                <button type="button" class="btn btn-secondary" data-bs-dismiss="modal">No</button>
                <button type="button" id="yes-button" class="btn btn-dark" data-bs-dismiss="modal">Yes</button>
            </div>
        </div>
    </div>
</div>

<!-- Model info -->
<div class="modal fade" id="info-modal" tabindex="-1" aria-labelledby="exampleModalLabel" aria-hidden="true">
    <div class="modal-dialog">
        <div class="modal-content">
            <div class="modal-header">
                <h5 class="modal-title" id="exampleModalLabel">Information</h5>
                <button type="button" class="btn-close" data-bs-dismiss="modal" aria-label="Close"></button>
            </div>
            <div class="modal-body" id="info-modal-body"></div>
            <div class="modal-footer">
                <button type="button" class="btn btn-dark" data-bs-dismiss="modal">Understand</button>
            </div>
        </div>
    </div>
</div>

<!-- Generate Scenarios -->
<div class="modal fade" id="gen-modal" tabindex="-1" aria-labelledby="exampleModalLabel-modal-title" aria-hidden="true">
    <div class="modal-dialog">
        <div class="modal-content">
            <div class="modal-header">
                <h5 class="modal-title" id="exampleModalLabel">Scenario Generation</h5>
                <button type="button" class="btn-close" data-bs-dismiss="modal" aria-label="Close"></button>
            </div>
            <div class="modal-body" id="info-modal-body">
                <form>
                    <h5>Advanced Deployment <i class="fa fa-cloud-upload"></i></h5>
                    <div style="display: inline-block;">
                        <label style="display: inline-block; align-items: center; margin-bottom: 10px;">
                            <input type="radio" id="mod-cpu" name="adv-deployment" value="cpu" style="margin-right: 10px;" checked>CPU
                        </label>
                        <label style="display: inline-block; align-items: center; margin-bottom: 10px;">
                            <input type="radio" id="mod-gpu" name="adv-deployment" value="gpu" style="margin-right: 10px; margin-left: 10px;">GPU
                        </label>
                    </div>
                    <hr>
                    <h5>Aggregation <i class="fa fa-calculator"></i>
                        <input type="checkbox" id="mod-aggregation" style="margin-right: 10px; float: left;">
                    </h5>
                    <div style="display: inline-block;">
                        <label style="display: inline-block; align-items: center; margin-bottom: 10px;">
                            <input type="checkbox" id="mod-fedavg" value="FedAvg" style="margin-right: 10px;" checked>FedAvg
                        </label>
                        <label style="display: inline-block; align-items: center; margin-bottom: 10px;">
                            <input type="checkbox" id="mod-krum" value="Krum" style="margin-right: 10px; margin-left: 10px;">Krum
                        </label>
                        <label style="display: inline-block; align-items: center; margin-bottom: 10px;">
                            <input type="checkbox" id="mod-trimmed" value="TrimmedMean" style="margin-right: 10px; margin-left: 10px;">TrimmedMean
                        </label>
                        <label style="display: inline-block; align-items: center; margin-bottom: 10px;">
                            <input type="checkbox" id="mod-median" value="Median" style="margin-right: 10px; margin-left: 10px;">Median
                        </label>
                        <label style="display: inline-block; align-items: center; margin-bottom: 10px;">
                            <input type="checkbox" id="mod-bulyan" value="Bulyan" style="margin-right: 10px; margin-left: 10px;">Bulyan
                        </label>

                    </div>
                    <hr>
                    <h5>Topology <i class="fa fa-sitemap"></i>
                        <input type="checkbox" id="mod-topology" style="margin-right: 10px; float: left;">
                    </h5>
                    <div style="display: inline-block; white-space: nowrap;">
                        <label style="display: inline-block; align-items: center; margin-bottom: 10px;">
                            <input type="checkbox" id="mod-fully" value='Fully' style="margin-right: 10px;" checked>Fully
                        </label>
                        <label style="display: inline-block; align-items: center; margin-bottom: 10px;">
                            <input type="checkbox" id="mod-ring" value='Ring' style="margin-right: 10px; margin-left: 10px;">Ring
                        </label>
                        <label style="display: inline-block; align-items: center; margin-bottom: 10px;">
                            <input type="checkbox" id="mod-star" value='Star' style="margin-right: 10px; margin-left: 10px;">Star
                        </label>
                        <input type="number" id="mod-topology-nodes" placeholder="Nodes" oninput="greaterthan0(this)" style="display: inline; width: 15%; margin-left: 10px;">
                        <input type="number" id="mod-topology-increment" placeholder="Increment" oninput="greaterthan0(this)" style="display: inline; width: 21%; margin-left: 0px;">
                        <input type="number" id="mod-topology-iterations" placeholder="Iterations" oninput="greaterthan0(this)" style="display: inline; width: 20%; margin-left: 0px;">
                    </div>
                    <hr>
                    <h5>Dataset <i class="fa fa-database"></i>
                        <input type="checkbox" id="mod-dataset" style="margin-right: 10px; float: left;">
                    </h5>
                    <div style="display: inline-block;">
                        <label style="display: inline-block; align-items: center; margin-bottom: 10px;">
                            <input type="checkbox" id="mod-mnist" value='MNIST' style="margin-right: 10px;" checked>MNIST
                        </label>
                        <label style="display: inline-block; align-items: center; margin-bottom: 10px;">
                            <input type="checkbox" id="mod-fmnist" value='FashionMNIST' style="margin-right: 10px; margin-left: 10px;">FashionMNIST
                        </label>
                        <label style="display: inline-block; align-items: center; margin-bottom: 10px;">
                            <input type="checkbox" id="mod-cifar10" value='CIFAR10' style="margin-right: 10px; margin-left: 10px;">CIFAR10
                        </label>
                        <label style="display: inline-block; align-items: center; margin-bottom: 10px;">
                            <input type="checkbox" id="mod-militarysar" value='MilitarySAR' style="margin-right: 10px; margin-left: 10px;">MilitarySAR
                        </label>
                    </div>
                    <hr>
                    <h5>Robustness <i class="fa fa-shield"></i>
                        <input type="checkbox" id="mod-robustness" style="margin-right: 10px; float: left;">
                    </h5>
                    <div class="wrapper" style="text-align: center; display: flex; justify-content: left; align-items: left;">
                        <div class="col-md-5" style="display: inline-block;">
                            <label>
                                <input type="checkbox" id="mod-noattack" value='No Attack' style="margin-right: 10px;" checked>No Attack
                            </label>
                            <label>
                                <input type="checkbox" id="mod-labelflipping" value='Label Flipping' style="margin-right: 10px;">Label Flipping
                            </label>
                            <label>
                                <input type="checkbox" id="mod-samplepoisoning" value='Sample Poisoning' style="margin-right: 10px;">Sample Poisoning
                            </label>
                            <label>
                                <input type="checkbox" id="mod-modelpoisoning" value='Model Poisoning' style="margin-right: 10px;">Model Poisoning
                            </label>
                        </div>
                        <div class="col-md-7" style="right: inherit;">
                            <label>
                                <input type="checkbox" id="mod-neuroninversion" value='GLLNeuronInversionAttack' style="margin-right: 10px;">GLLNeuronInversionAttack
                            </label>
                            <label>
                                <input type="checkbox" id="mod-noiseinjection" value='NoiseInjectionAttack' style="margin-right: 10px;">NoiseInjectionAttack
                            </label>
                            <label>
                                <input type="checkbox" id="mod-swappingweights" value='SwappingWeightsAttack' style="margin-right: 10px;">SwappingWeightsAttack
                            </label>
                            <label>
                                <input type="checkbox" id="mod-delayer" value='DelayerAttack' style="margin-right: 10px;">DelayerAttack
                            </label>
                        </div>
                    </div>
                </form>
            </div>
            <div class="modal-footer">
                <button type="button" class="btn btn-secondary" data-bs-dismiss="modal">Cancel</button>
                <button type="gen-btn" id="generate-btn" class="btn btn-dark" data-bs-dismiss="modal">Generate</button>
            </div>
        </div>
    </div>
</div>

<div id="spinner"></div>


<section id="configuration" class="base">
    <div class="container">
        <form id="form-configurations" class="row">
            <div class="col-md-4">
                <div class="form-group row container-shadow tiny grey">
                    <h5 class="step-number">Scenario Information <i class="fa fa-file-text"></i></h5>
                    <h5 class="step-title">Scenario title</h5>
                    <div class="form-check form-check-inline">
                        <input type="text" class="form-control" id="scenario-title" style="width: 75%"
                            placeholder="Example scenario">
                    </div>
                    <h5 class="step-title">Scenario description</h5>
                    <div class="form-check form-check-inline">
                        <input type="text" class="form-control" id="scenario-description" style="width: 75%"
                            placeholder="Write a description for the scenario">
                    </div>
                </div>
                <div class="form-group row container-shadow tiny grey" id="deployment-group">
                    <h5 class="step-number">Deployment <i class="fa fa-cloud-upload"></i></h5>
                    <h5 class="step-title">Deployment type</h5>
                    <div class="form-check form-check-inline">
                        <input class="form-check-input" type="radio" name="deploymentRadioOptions" id="process-radio" value="process" checked>
                        <label class="form-check-label" for="process-radio">Processes</label>
                        <small id="processHelp" class="form-text text-muted"></small>
                            <i id="processHelpIcon" class="fa fa-info-circle" style="cursor: pointer;"></i>
                        </small>
                    </div>
                    <div class="form-check form-check-inline">
                        <input class="form-check-input" type="radio" name="deploymentRadioOptions" id="docker-radio"
                            value="docker">
                        <label class="form-check-label" for="docker-radio">Docker containers</label>
                        <small id="dockerHelp" class="form-text text-muted"></small>
                            <i id="dockerHelpIcon" class="fa fa-info-circle" style="cursor: pointer;"></i>
                        </small>
                    </div>
                    <div class="form-check form-check-inline">
                        <input class="form-check-input" type="radio" name="deploymentRadioOptions" id="physical-devices-radio"
                            value="physical" disabled>
                        <label class="form-check-label" for="physical-devices-radio">Physical devices</label>
                    </div>
                </div>
                <div class="form-group row container-shadow tiny grey">
                    <h5 class="step-number" >Federation Architecture <i class="fa fa-connectdevelop"></i>
                        <input type="checkbox" id="fedarch-lock" onchange="lock('federationArchitecture', checked)" style="display: none;">
                        <label for="fedarch-lock" class="icon-container" style="float: right;">
                            <i class="fa fa-lock"></i>
                        </label>
                    </h5>
                    <h5 class="step-title">Federation approach</h5>
                    <div class="form-check form-check-inline">
                        <select class="form-control" id="federationArchitecture" name="federation"
                            style="display: inline; width: 50%">
                            <option selected>DFL</option>
                            <option>SDFL</option>
                            <option>CFL</option>
                        </select>
                        <small id="architectureHelp" class="form-text text-muted">
                            <i id="architectureHelpIcon" class="fa fa-info-circle" style="cursor: pointer;"></i>
                        </small>
                    </div>
                </div>
                <div id="networkTopologyForm" class="form-group row container-shadow tiny grey">
                    <h5 class="step-number">Network Topology <i class="fa fa-sitemap"></i>
                        <input type="checkbox" id="topology-lock" onchange="lock('custom-topology-btn', 'predefined-topology-btn', 'predefined-topology-select', 'predefined-topology-nodes', checked)" style="display: none;">
                        <label for="topology-lock" class="icon-container" style="float: right;">
                            <i class="fa fa-lock"></i>
                        </label>
                    </h5>
                    <h5 class="step-title">Topology generation</h5>
                    <div class="form-check form-check-inline">
                        <input class="form-check-input" type="radio" name="inlineNetworkTopology"
                            id="custom-topology-btn" checked>
                        <label class="form-check-label" for="custom-topology-btn">Custom topology</label>
                        <small id="topologyCustomHelp" class="form-text text-muted">
                            <i id="topologyCustomIcon" class="fa fa-info-circle"></i>
                        </small>
                    </div>
                    <div class="form-check form-check-inline">
                        <input class="form-check-input" type="radio" name="inlineNetworkTopology"
                            id="predefined-topology-btn">
                        <label class="form-check-label" for="predefined-topology-btn">Predefined topology</label>
                        <small id="topologyPredefinedHelp" class="form-text text-muted">
                            <i id="topologyPredefinedIcon" class="fa fa-info-circle"></i>
                        </small>
                    </div>
                    <div id="predefined-topology" style="display: none">
                        <select class="form-control" id="predefined-topology-select" name="predefined-topology"
                            style="display: inline; width: 40%">
                            <option selected>Fully</option>
                            <option>Ring</option>
                            <option>Star</option>
                            <option>Random</option>
                        </select>
                        <input type="number" class="form-control" id="predefined-topology-nodes"
                            placeholder="Number of nodes" min="1" value="3" oninput="greaterthan0(this)" style="display: inline; width: 40%">
                        <i id="networkTopologyRandom" class="fa fa-refresh"></i>
                    </div>
                </div>
                <div class="form-group row container-shadow tiny grey">
                    <h5 class="step-number">Dataset <i class="fa fa-database"></i>
                        <input type="checkbox" id="dataset-lock" onchange="lock('datasetSelect', 'iidSelect', 'partitionSelect', 'partitionParameter', checked)" style="display: none;">
                        <label for="dataset-lock" class="icon-container" style="float: right;">
                            <i class="fa fa-lock"></i>
                        </label>
                    </h5>
                    <h5 class="step-title">Federated dataset</h5>
                    <div class="form-check form-check-inline">
                        <select class="form-control" id="datasetSelect" name="dataset"
                            style="display: inline; width: 50%">
                        </select>
                        <small id="datasetHelp" class="form-text text-muted">
                            <i id="datasetHelpIcon" class="fa fa-info-circle" style="cursor: pointer;"></i>
                        </small>
                    </div>
                    <h5 class="step-title">Dataset type</h5>
                    <div class="form-check form-check-inline">
                        <select class="form-control" id="iidSelect" name="iid" style="display: inline; width: 50%">
                            <option value="true">IID</option>
                            <option value="false" selected>Non-IID</option>
                        </select>
                        <small id="iidHelp" class="form-text text-muted">
                            <i id="iidHelpIcon" class="fa fa-info-circle" style="cursor: pointer;"></i>
                        </small>
                    </div>
                    <h5 class="step-title">Partition Methods</h5>
                    <div class="form-check form-check-inline">
                        <select class="form-control" id="partitionSelect" name="partition"
                            style="display: inline; width: 50%">
                            <option value="dirichlet" selected>Dirichlet</option>
                            <option value="percent">Percentage</option>
                            <option value="balancediid" disabled style="display: none;">Balanced IID</option>
                            <option value="unbalancediid" disabled style="display: none;">Unbalanced IID</option>
                        </select>
                        <small id="partitionMethodsHelp" class="form-text text-muted">
                            <i id="partitionMethodsHelpIcon" class="fa fa-info-circle" style="cursor: pointer;"></i>
                            <i id="methodtip" class="fa fa-image" style="cursor: pointer;"></i>
                        </small>
                        <img id="methodtipImage" style="display: none; width: 200px; height: 200px;" alt="result">
                    </div>
                    <h5 class="step-title">Parameter setting</h5>
                    <div id="partitionBlock" class="form-check form-check-inline">
                        <input type="number" step="0.1" class="form-control" id="partitionParameter" style="display: inline; width: 50%"
                            value="0.5">
                        <small id="parameterSettingHelp" class="form-text text-muted">
                            <i id="parameterSettingHelpIcon" class="fa fa-info-circle" style="cursor: pointer;"></i>
                        </small>
                    </div>
                </div>
                <div class="form-group row container-shadow tiny grey">
                    <h5 class="step-number">Training <i class="fa fa-cogs"></i>
                        <input type="checkbox" id="model-lock" onchange="lock('modelSelect', checked)" style="display: none;">
                        <label for="model-lock" class="icon-container" style="float: right;">
                            <i class="fa fa-lock"></i>
                        </label>
                    </h5>
                    <h5 class="step-title">Model</h5>
                    <div class="form-check form-check-inline">
                        <select class="form-control" id="modelSelect" name="model" style="display: inline; width: 50%">
                        </select>
                        <small id="modelHelp" class="form-text text-muted">
                            <i id="modelHelpIcon" class="fa fa-info-circle" style="cursor: pointer;"></i>
                        </small>
                    </div>
                </div>
                <div class="form-group row container-shadow tiny grey">
                    <h5 class="step-number">Aggregation <i class="fa fa-calculator"></i>
                        <input type="checkbox" id="aggregation-lock" onchange="lock('aggregationSelect', checked)" style="display: none;">
                        <label for="aggregation-lock" class="icon-container" style="float: right;">
                            <i class="fa fa-lock"></i>
                        </label>
                    </h5>
                    <h5 class="step-title">Aggregation algorithm</h5>
                    <div class="form-check form-check-inline">
                        <select class="form-control" id="aggregationSelect" name="aggregation"
                            style="display: inline; width: 75%">
                            <option selected>FedAvg</option>
                            <option>Krum</option>
                            <option>TrimmedMean</option>
                            <option>Median</option>
                            <option>Bulyan</option>
                            <option>BlockchainReputation</option>
                            <option disabled value="DynamicAggregator">DynamicAggregator (MTD, Proactive)</option>
                            <option disabled value="ReactiveAggregator">ReactiveAggregator (MTD)</option>
                        </select>
                    </div>
                </div>
            </div>
            <div class="col-md-8">
                <div id="topology-container" style="border: 2px solid black">
                    <div id="legend-container">
                        <div id="legend-label">LEGEND</div>
                        <div id="legend">
                            <div class="legend-item">
                                <span class="legend-color circle"></span>
                                <span class="legend-text">Aggregator</span>
                            </div>
                            <div class="legend-item">
                                <span class="legend-color triangle"></span>
                                <span class="legend-text">Trainer</span>
                            </div>
                            <div class="legend-item">
                                <span class="legend-color square"></span>
                                <span class="legend-text">Server</span>
                            </div>
                            <div class="legend-item">
                                <span class="legend-color donut"></span>
                                <span class="legend-text">Malicious</span>
                            </div>
                        </div>
                        <div class="info-participants"><span>Number of participants:&nbsp;</span><span
                                id="info-participants-number" style="display: inline">3</span>
                        </div>
                    </div>
                    <div id="3d-graph-container" style="width: 100%; height: 100%; max-height: 600px">
                        <div id="3d-graph" style="width: 100%; height: 100%; max-height: 600px"></div>
                        <div id="node-dropdown" class="dropdown-menu" style="display: none"></div>
                    </div>
                </div>
                <button id="mode-btn" type="button" class="btn btn-dark" style="margin-top: 10px">Advanced mode
                </button>
                <button id="prev-btn" type="button" class="btn btn-dark" style="margin-top: 10px; display: none;">&lt;
                </button>
                <div id="scenarios-position" style="display: inline-block;">
                </div>
                <button id="next-btn" type="button" class="btn btn-dark" style="margin-top: 10px; display: none;">&gt;
                </button>
                <button id="new-btn" type="button" class="btn btn-dark" style="margin-top: 10px; display: none;">
                    <i class="fa fa-plus" aria-hidden="true"></i>
                </button>
                <button id="add-btn" type="button" class="btn btn-dark" style="margin-top: 10px;">
                    <i class="fa fa-floppy-o" aria-hidden="true"></i>
                </button>
                <button id="del-btn" type="button" class="btn btn-dark" style="margin-top: 10px; background-color: red; border-color: red; display: none;">
                    <i class="fa fa-trash" aria-hidden="true"></i>
                </button>
                <button id="run-btn" type="button" class="btn btn-dark"
                    style="margin-top: 10px; margin-left: 15px; float: right" disabled="true">Run
                    NEBULA
                </button>
                <button id="load-config-btn" type="button" class="btn btn-dark"
                    style="margin-top: 10px; margin-left: 5px; float: right">Load</button>
                <button id="save-config-btn" type="button" class="btn btn-dark"
                    style="margin-top: 10px; margin-left: 5px; float: right">Save</button>
                <button id="open-gen-modal-btn" type="button" class="btn btn-dark"
                    style="margin-top: 10px; margin-left: 5px; float: right;"><i class="fa fa-list-ul" aria-hidden="true"></i></button>
            </div>
            <div id="expert-container" class="col-md-12 " style="display: none">
                <div class="form-group row container-shadow tiny grey">
                    <h5 class="step-number">Participants <i class="fa fa-users"></i>
                        <input type="checkbox" id="participants-lock" onchange="lock('rounds', 'loggingLevel', 'reportingSwitch', checked)" style="display: none;">
                        <label for="participants-lock" class="icon-container" style="float: right;">
                            <i class="fa fa-lock"></i>
                        </label>
                    </h5>
                    <h5 class="step-title">Number of rounds</h5>
                    <div class="form-check form-check-inline">
                        <input type="number" class="form-control" id="rounds" placeholder="Number of rounds" value="10"
                            style="display: inline; width: 20%">
                    </div>
                    <h5 class="step-title">Logging</h5>
                    <div class="form-check form-check-inline">
                        <select class="form-control" id="loggingLevel" name="logginglevel"
                            style="display: inline; width: 20%">
                            <option value="false">Only alerts</option>
                            <option value="true" selected>Alerts and logs</option>
                        </select>
                    </div>
                    <h5 class="step-title">Reporting</h5>
                    <div class="form-check form-switch" style="margin-left: 23px;">
                        <input class="form-check-input" type="checkbox" id="reportingSwitch" checked="true" style="display: inline; width: 80px; height: 30px;">
                    </div>
                    <h5 class="step-title">Individual participants</h5>
                    <div id="participant-items" class="row"></div>
                </div>
                <!-- Advanced Deployment -->
                <div class="form-group row container-shadow tiny grey">
                    <h5 class="step-number">Advanced Deployment <i class="fa fa-cloud-upload"></i>
                        <input type="checkbox" id="accelerator-lock" onchange="lock('resourceUsage', checked)" style="display: none;">
                        <label for="accelerator-lock" class="icon-container" style="float: right;">
                            <i class="fa fa-lock"></i>
                        </label>
                    </h5>
                    <h5 class="step-title">Accelerator definition</h5>
                    <div class="form-check">
                        <select class="form-control" id="resourceUsage" name="resources"
                            style="display: inline; width: 20%">
                            {% if gpu_available %}
                            <option value="gpu" selected>GPU</option>
                            <option value="cpu">CPU</option>
                            {% else %}
                            <option value="cpu" selected>CPU</option>
                            {% endif %}
                        </select>
                    </div>
                </div>
                <!-- Advanced Topology -->
                <div class="form-group row container-shadow tiny grey">
                    <h5 class="step-number">Advanced Topology <i class="fa fa-sitemap"></i>
                        <input type="checkbox" id="distance-lock" onchange="lock('distanceInput', 'distanceValue', checked)" style="display: none;">
                        <label for="distance-lock" class="icon-container" style="float: right;">
                            <i class="fa fa-lock"></i>
                        </label>
                    </h5>
                    <div>
                        <h5 class="step-title">Distance between participants</h5>
                        <input type="range" class="form-range" id="distanceInput" min="0" max="1000" value="50"
                            style="width: 30%; display: inline">
                        <input type="number" class="form-control" id="distanceValue" min="0" max="1000" value="50"
                            style="display:inline; width: 20%">
                    </div>
                </div>
                <!-- Advanced Communications -->
                <div class="form-group row container-shadow tiny grey">
                    <h5 class="step-number">Advanced Communications <i class="fa fa-wifi"></i>
                        <input type="checkbox" id="comms-lock" onchange="lock('network-subnet', 'network-gateway', checked)" style="display: none;">
                        <label for="comms-lock" class="icon-container" style="float: right;">
                            <i class="fa fa-lock"></i>
                        </label>
                    </h5>
                    <h5 class="step-title">Network address</h5>
                    <div class="form-check form-check-inline">
                        <input type="text" class="form-control" id="network-subnet" style="width: 80%"
                            value="192.168.50.0/24">
                    </div>
                    <h5 class="step-title">Network gateway</h5>
                    <div class="form-check form-check-inline">
                        <input type="text" class="form-control" id="network-gateway" style="width: 80%"
                            value="192.168.50.1">
                    </div>
                </div>
                <!-- Advanced Training -->
                <div class="form-group row container-shadow tiny grey">
                    <h5 class="step-number">Advanced Training <i class="fa fa-cogs"></i>
                        <input type="checkbox" id="epochs-lock" onchange="lock('epochs', checked)" style="display: none;">
                        <label for="epochs-lock" class="icon-container" style="float: right;">
                            <i class="fa fa-lock"></i>
                        </label>
                    </h5>
                    <h5 class="step-title">Number of Epochs</h5>
                    <div class="form-check form-check-inline">
                        <input type="number" class="form-control" id="epochs" placeholder="Number of Epochs" value="1"
                            style="display: inline; width: 80%">
                    </div>
                </div>
                <!-- Advanced Robustness -->
                <div class="form-group row container-shadow tiny grey">
                    <h5 class="step-number">Robustness <i class="fa fa-shield"></i>
                        <input type="checkbox" id="robustness-lock" onchange="lock('poisoning-attack-select', 'poisoned-node-percent', 'poisoned-sample-percent', 'poisoned-noise-percent', checked)" style="display: none;">
                        <label for="robustness-lock" class="icon-container" style="float: right;">
                            <i class="fa fa-lock"></i>
                        </label>
                    </h5>
                    <h5 class="step-title">Attack Type</h5>
                    <div class="form-check form-check-inline">
                        <select class="form-control" id="poisoning-attack-select" name="poisoning-attack"
                            style="display: inline; width: 80%">
                            <option selected>No Attack</option>
                            <option value="label_flipping_targeted_specific">Label Flipping (targeted, specific)</option>
                            <option value="label_flipping_targeted_unspecific">Label Flipping (targeted, unspecific)</option>
                            <option value="label_flipping_untargeted">Label Flipping (untargeted)</option>
                            <option value="label_flipping_fang">Label Flipping (Fang)</option>
                            <option value="LIE">Update Manipulation (LIE)</option>
                            <option>Sample Poisoning</option>
                            <option>Model Poisoning</option>
                            <option>GLLNeuronInversionAttack</option>
                            <option>NoiseInjectionAttack</option>
                            <option>SwappingWeightsAttack</option>
                            <option>DelayerAttack</option>
                        </select>
<<<<<<< HEAD
                    </div>
                    <script>
                        document.getElementById('poisoning-attack-select').addEventListener('change', function () {
                            var attack = document.getElementById('poisoning-attack-select').value;
                            let list_of_attack_config_div_ids = [
                                "options_label_flipping_targeted_specific",
                                "options_label_flipping_targeted_unspecific",
                                "options_label_flipping_untargeted",
                                "options_label_flipping_fang",
                                "options_lie_atk",
                                "other_attacks_config"
                            ];
                            list_of_attack_config_div_ids.forEach(function (div_id) {
                                document.getElementById(div_id).style.display = 'none';
                            });
                            if (attack === 'label_flipping_targeted_specific') {
                                document.getElementById('options_label_flipping_targeted_specific').style.display = 'block';
                            } else if (attack === 'label_flipping_targeted_unspecific') {
                                document.getElementById('options_label_flipping_targeted_unspecific').style.display = 'block';
                            } else if (attack === 'label_flipping_untargeted') {
                                document.getElementById('options_label_flipping_untargeted').style.display = 'block';
                            } else if (attack === 'label_flipping_fang') {
                                document.getElementById('options_label_flipping_fang').style.display = 'block';
                            } else if (attack === 'LIE') {
                                document.getElementById('options_lie_atk').style.display = 'block';
                            } else if (attack === "No Attack") {
                                list_of_attack_config_div_ids.forEach(function (div_id) {
                                document.getElementById(div_id).style.display = 'none';
                            });} else {
                                document.getElementById('other_attacks_config').style.display = 'block';
                            }
                        });
                        function getLabelFlippingConfig(){
                            if (document.getElementById('poisoning-attack-select').value.includes('label_flipping')) {
                                var attack = document.getElementById('poisoning-attack-select').value;
                                if (attack === 'label_flipping_targeted_specific') {
                                    let label_flipping_targeted_specific_config_elem_og = document.getElementById('options_label_flipping_targeted_specific_config_label_og');
                                    let label_flipping_targeted_specific_config_elem_goal = document.getElementById('options_label_flipping_targeted_specific_config_label_goal');
                                    let selectedValuesOG = Array.from(label_flipping_targeted_specific_config_elem_og.selectedOptions).map(option => option.value);
                                    let selectedValuesGoal = Array.from(label_flipping_targeted_specific_config_elem_goal.selectedOptions).map(option => option.value);

                                    return {
                                        attack: attack,
                                        label_og: selectedValuesOG,
                                        label_goal: selectedValuesGoal,
                                        node_percent: document.getElementById('options_label_flipping_targeted_specific_config_label_node_percent').value
                                    };
                                } else if (attack === "label_flipping_targeted_unspecific") {
                                    let label_flipping_targeted_unspecific_config_elem = document.getElementById('options_label_flipping_targeted_unspecific_config_label_og');
                                    let selectedValues = Array.from(label_flipping_targeted_unspecific_config_elem.selectedOptions).map(option => option.value);
                                    return {
                                        attack: attack,
                                        label_og: selectedValues,
                                        node_percent: document.getElementById('aoptions_label_flipping_targeted_unspecific_config_node_percent').value
                                    }
                                } else if (attack === "label_flipping_untargeted") {
                                    return {
                                        attack: attack,
                                        sample_percent: document.getElementById('options_label_flipping_untargeted_config_sample_percent').value,
                                        node_percent: document.getElementById('options_label_flipping_untargeted_config_node_percent').value
                                    }
                                } else if (attack === "label_flipping_fang") {
                                    return {
                                        attack: attack,
                                        node_percent: document.getElementById('options_label_flipping_fang_config_node_percent').value
                                    };
                                } else {
                                    return {}
                                }
                                }
                            else {
                                return {}
                            }
                        }
                    </script>
                    <div id="options_label_flipping_targeted_specific" style="display: none; margin-top:20px">
                        Replace
                        <select id="options_label_flipping_targeted_specific_config_label_og" class="form-control" style="display: inline; width: 6%;" size="11" multiple>
                            <option value="">Choose ...</option>
                            {% for i in range(10) %}
                            <option>{{ i }}</option>
                            {% endfor %}
                        </select>
                        with
                        <select id="options_label_flipping_targeted_specific_config_label_goal" class="form-control" style="display: inline; width: 6%">
                            <option value="">Choose ...</option>
                            {% for i in range(10) %}
                            <option>{{ i }}</option>
                            {% endfor %}
                        </select>
                        on
                        <input type="number" class="form-control" id="options_label_flipping_targeted_specific_config_label_node_percent" step="1" min="0" max="100" value="20" style="display: inline; width: 4%">
                        % of nodes.<br>You may choose more than one label to replace.
                    </div>
                    <div id="options_label_flipping_targeted_unspecific" style="display: none; margin-top:20px">
                        Replace
                        <select id="options_label_flipping_targeted_unspecific_config_label_og" class="form-control" style="display: inline; width: 6%;" size="11" multiple>
                            <option value="">Choose ...</option>
                            {% for i in range(10) %}
                            <option>{{ i }}</option>
                            {% endfor %}
                        </select>
                        with a random label on
                        <input type="number" class="form-control" id="aoptions_label_flipping_targeted_unspecific_config_node_percent" step="1" min="0" max="100" value="20" style="display: inline; width: 4%">
                        % of nodes.<br>You may choose more than one label to replace.
                    </div>
                    <div id="options_label_flipping_untargeted" style="display: none;">
                        Randomly change
                        <input type="number" class="form-control" id="options_label_flipping_untargeted_config_sample_percent" value="80" style="display: inline; width: 5%">
                        % of the labels on
                        <input type="number" class="form-control" id="options_label_flipping_untargeted_config_node_percent" value="20" style="display: inline; width: 5%">
                        % of the nodes
                    </div>
                    <div id="options_label_flipping_fang" style="display: none;">
                        Run attack on
                        <input type="number" class="form-control" id="options_label_flipping_fang_config_node_percent" step="1" min="0" max="100" value="20" style="display: inline; width: 5%">
                        % of nodes
                    </div>
                    <div id="options_lie_atk" style="display: none;">

                        percent of malicious nodes<input type="number" class="form-control" id="options_lie_atk_node_percent" value="20" style="display: inline; width: 5%">
                        z <input type="number" class="form-control" id="options_lie_atk_z" style="display: inline; width: 5%">
                                            <button type="button" role="button" class="btn" onclick="calc_z()">Calculate Z</button>
                    <script>
                        function calc_z(){
                            let num_nodes_total = document.getElementById('info-participants-number').innerHTML
                            let percent_malicious = document.getElementById('options_lie_atk_node_percent').value;
                            fetch('/nebula/calc_lie_z', {
                              method: 'POST',
                              headers: {
                                'Content-Type': 'application/json',
                              },
                              body: JSON.stringify({ percent_malicious: percent_malicious, total_nodes: num_nodes_total })
                            })
                              .then(response => response.json())
                              .then(data => {
                                alert('Z: ' + data);
                                document.getElementById("options_lie_atk_z").value = data;
                              })
                              .catch(error => {
                                console.error('Error:', error);
                              });

                        }


                    </script>

                    </div>

                    <div id="other_attacks_config" style="display: none;">
                        <h5 class="step-title">% malicious nodes</h5>
                        <div class="form-check form-check-inline">
                            <input type="number" class="form-control" id="poisoned-node-percent"
                                placeholder="% malicious nodes" min="0" value="0" style="display: inline; width: 80%">
                        </div>
                        <h5 class="step-title">% samples poisoned by each malicious node</h5>
                        <div class="form-check form-check-inline">
=======
                        <h5 id="poisoned-node-title" class="step-title" style="margin-left: 11px; display: none;">% malicious nodes</h5>
                        <div class="form-check form-check-inline" style="display: none;" id="poisoned-node-percent-container">
                            <input type="number" class="form-control" id="poisoned-node-percent"
                                placeholder="% malicious nodes" min="0" value="0" style="display: inline; width: 80%">
                                <select class="form-control" id="malicious-nodes-select" name="malicious-nodes-select"
                                style="display: inline; width: 10%">
                                <option selected>Percentage</option>
                                <option>Manual</option>
                            </select>
                            <small id="maliciousHelp" class="form-text text-muted">
                                <i id="maliciousHelpIcon" class="fa fa-info-circle" style="cursor: pointer;"></i>
                            </small>
                        </div>
                        <h5 class="step-title" id="poisoned-sample-title" style="display: none;">% samples poisoned by each malicious node</h5>
                        <div class="form-check form-check-inline" id="poisoned-sample-percent-container" style="display: none;">
>>>>>>> 24ba2b22
                            <input type="number" class="form-control" id="poisoned-sample-percent"
                                placeholder="% samples poisoned in each malicious node" min="0" value="0"
                                style="display: inline; width: 80%">
                        </div>
<<<<<<< HEAD
                        <h5 class="step-title">% poisoned noise</h5>
                        <div class="form-check form-check-inline">
=======
                        <h5 id="poisoned-noise-title" class="step-title" style="display: none;">% poisoned noise</h5>
                        <div class="form-check form-check-inline" id="poisoned-noise-percent-container" style="display: none;">
>>>>>>> 24ba2b22
                            <input type="number" class="form-control" id="poisoned-noise-percent"
                                placeholder="% noise in each poisoned sample" min="0" value="0"
                                style="display: inline; width: 80%">
                        </div>
                    </div>
                </div>
                <!-- Advanced Defense -->
                <div class="form-group row container-shadow tiny grey">
                    <h5 class="step-number">Defense <i class="fa fa-wrench"></i>
                        <input type="checkbox" id="defense-lock" onchange="lock('without-reputation-btn', 'with-reputation-btn', 'dynamic-topology-btn', 'dynamic-aggregation-btn', 'targetAggregationSelect', checked)" style="display: none;">
                        <label for="defense-lock" class="icon-container" style="float: right;">
                            <i class="fa fa-lock"></i>
                        </label>
                    </h5>
                    <h5 class="step-title">Reputation System</h5>
                    <div class="form-check form-check-inline">
                        <input class="form-check-input" type="radio" name="reputationSystem" id="without-reputation-btn"
                            checked>
                        <label class="form-check-label" for="without-reputation-btn">Disable
                            Reputation</label>
                    </div>
                    <div class="form-check form-check-inline">
                        <input class="form-check-input" type="radio" name="reputationSystem" id="with-reputation-btn">
                        <label class="form-check-label" for="with-reputation-btn">Enable Reputation</label>
                    </div>
                    <div id="mtd-strategy" style="display: none; margin-left: 10px">
                        <div class="form-check form-check-inline">
                            <input class="form-check-input" type="checkbox" name="dynamicTopology"
                                id="dynamic-topology-btn">
                            <label class="form-check-label" for="dynamic-topology-btn">Dynamic
                                Topology</label>

                        </div>
                        <div class="form-check form-check-inline">
                            <input class="form-check-input" type="checkbox" name="dynamicAggregation"
                                id="dynamic-aggregation-btn">
                            <label class="form-check-label" for="dynamic-aggregation-btn">Dynamic
                                Aggregation</label>
                        </div>
                        <div id="target-aggregation" style="display: none; margin-left: 20px">
                            <h5 class="step-title">Dynamic Aggregation</h5>
                            <div class="form-check form-check-inline">
                                <select class="form-control" id="dynamicAggregationModeSelect" name="dynamicAggregationModeSelect"
                                    style="display: inline">
                                    <option value="DynamicAggregator">Dynamic Aggregator (MTD, Proactive)</option>
                                    <option value="ReactiveAggregator">Reactive Aggregator (MTD)</option>
                                </select>
                            </div>
                        </div>
                        <div id="reactiveAggregatorDefaultDiv" style="display: none; margin-left: 20px">
                            <h5 class="step-title">Reactive Aggregator Default</h5>
                            <div class="form-check form-check-inline">
                                <select class="form-control" id="reactiveAggregatorDefault" name="reactiveAggregatorDefault"
                                    style="display: inline">
                                    <option selected>Krum</option>
                                    <option>FedAvg</option>
                                    <option>TrimmedMean</option>
                                    <option>Median</option>
                                    <option>Bulyan</option>
                                </select>
                            </div>
                        </div>
                    </div>
                </div>
            <script>
                document.getElementById('aggregationSelect').addEventListener('change', function () {
                    if (document.getElementById('aggregationSelect').value === 'Bulyan') {
                        if (document.getElementById('info-participants-number').innerText < 5) {
                            alert('Bulyan aggregation requires at least 5 nodes');
                            document.getElementById('aggregationSelect').value = 'Krum';
                        }
                    }
                });
                document.getElementById("mod-bulyan").addEventListener('change', function () {
                    if (document.getElementById('mod-bulyan').checked === true) {
                        if (document.getElementById('info-participants-number').innerText < 5) {
                            alert('Bulyan aggregation requires at least 5 nodes');
                            document.getElementById('mod-bulyan').checked = false;
                        }
                    }
                });
            </script>
                <!-- Mobility -->
                <div class="form-group row container-shadow tiny grey">
                    <h5 class="step-number">Mobility <i class="fa fa-car"></i>
                        <input type="checkbox" id="mobility-lock" onchange="lock('random-geo-btn', 'custom-location-btn', 'latitude', 'longitude',
                         'open-map-btn', 'current-location-btn', 'without-mobility-btn', 'mobility-btn', 'mobilitySelect', 'radiusFederation',
                         'roundFrequency', 'mobileParticipantsPercent', 'additionalParticipants', checked)" style="display: none;">
                        <label for="mobility-lock" class="icon-container" style="float: right;">
                            <i class="fa fa-lock"></i>
                        </label>
                    </h5>
                    <h5 class="step-title">Select the default location for the participants</h5>
                    <div class="form-check form-check-inline">
                        <input class="form-check-input" type="radio" name="locationRadioOptions" id="random-geo-btn"
                            checked>
                        <label class="form-check-label" for="random-geo-btn">Random location</label>
                    </div>
                    <div class="form-check form-check-inline">
                        <input class="form-check-input" type="radio" name="locationRadioOptions"
                            id="custom-location-btn">
                        <label class="form-check-label" for="custom-location-btn">Custom location</label>
                    </div>
                    <div id="mobility-custom-location" style="display: none; margin-left: 20px">
                        <h5 class="step-title">Latitude and longitude</h5>
                        <div class="form-check form-check-inline">
                            <input type="number" class="form-control" id="latitude" placeholder="Latitude" min="-90"
                                max="90" value="38.023522" step="0.001" style="display: inline; width: 49%">
                            <input type="number" class="form-control" id="longitude" placeholder="Longitude" min="-180"
                                max="180" value="-1.174389" step="0.001" style="display: inline; width: 49%">
                            <button id="open-map-btn" type="button" class="btn btn-dark" style="margin-top: 10px">Open
                                map</button>
                            <button id="current-location-btn" type="button" class="btn btn-dark"
                                style="margin-top: 10px">Get current location</button>
                            <div id="map-container" style="display: none; margin-top: 10px">
                                <div id="map" style="width: 100%; height: 300px"></div>
                            </div>
                        </div>
                    </div>
                    <h5 class="step-title">Mobility configuration</h5>
                    <div class="form-check form-check-inline">
                        <input class="form-check-input" type="radio" name="mobility" id="without-mobility-btn" checked>
                        <label class="form-check-label" for="without-mobility-btn">Disable Mobility</label>
                    </div>
                    <div class="form-check form-check-inline">
                        <input class="form-check-input" type="radio" name="mobility" id="mobility-btn">
                        <label class="form-check-label" for="mobility-btn">Enable Mobility</label>
                    </div>
                    <div id="mobility-options" style="display: none; margin-left: 10px">
                        <h5 class="step-title">Type of mobility</h5>
                        <div class="form-check form-check-inline">
                            <select class="form-control" id="mobilitySelect" name="mobility" style="display: inline">
                                <option value="both" selected>Topology and Geographical</option>
                                <option value="topology">Topology</option>
                                <option value="geo">Geographical</option>
                            </select>
                        </div>
                        <h5 class="step-title">Radius of federation (m)</h5>
                        <div class="form-check form-check-inline">
                            <input type="number" class="form-control" id="radiusFederation" placeholder="meters" min="0"
                                value="1000" style="display: inline; width: 80%">
                        </div>
                        <h5 class="step-title">Scheme of mobility</h5>
                        <div class="form-check form-check-inline">
                            <select class="form-control" id="schemeMobilitySelect" name="schemeMobility"
                                style="display: inline" disabled>
                                <option value="random" selected>Random</option>
                            </select>
                        </div>
                        <h5 class="step-title">Each participant moves every (rounds)</h5>
                        <div class="form-check form-check-inline">
                            <input type="number" class="form-control" id="roundFrequency" placeholder="rounds" min="1"
                                value="1" style="display: inline; width: 80%">
                        </div>
                        <h5 class="step-title">% mobile participants</h5>
                        <div class="form-check form-check-inline">
                            <input type="number" class="form-control" id="mobileParticipantsPercent"
                                placeholder="% of mobile participants" min="0" value="100"
                                style="display: inline; width: 80%">
                        </div>
                        <hr class="styled">
                        <h5 class="step-title">Number of additional participants (deployed during
                            federation)</h5>
                        <div class="form-check form-check-inline">
                            <input type="number" class="form-control" id="additionalParticipants"
                                placeholder="Number of additional participants" min="0" value="0"
                                style="display: inline; width: 80%">
                        </div>
                        <div id="additional-participants-items"></div>
                        <h5 class="step-title">Schema of deployment</h5>
                        <div class="form-check form-check-inline">
                            <select class="form-control" id="schemaAdditionalParticipantsSelect"
                                name="schemaAdditionalParticipants" style="display: inline" disabled>
                                <option value="random" selected>Random</option>
                            </select>
                        </div>
                    </div>
                </div>
                <!-- Node Selection Strategy -->
                <div class="form-group row container-shadow tiny grey">
                    <h5 class="step-number">Node Selection Strategy <i class="fa fa-bullseye"></i>
                        <input type="checkbox" id="nodesel-strat-lock" onchange="lock('nodesel-strat-default-btn', 'nodesel-strat-all-btn', 'nodesel-strat-random-btn', 'nodesel-strat-priority-btn', checked)" style="display: none;">
                        <label for="nodesel-strat-lock" class="icon-container" style="float: right;">
                            <i class="fa fa-lock"></i>
                        </label>
                    </h5>

                    <h5 class="step-title">Select the Node Selection Strategy to be used - <a href="https://files.ifi.uzh.ch/CSG/staff/feng/external/theses/MA-Chenfei-Ma.pdf" target="_blank">for more details see here</a></h5>
                    <div class="form-check form-check-inline">
                        <input class="form-check-input" type="radio" name="nodeSelectionStrategyOptions"
                           id="nodesel-strat-default-btn" value="default" checked>
                        <label class="form-check-label" for="nodesel-strat-default-btn">Default (No Strategy / Selector)</label>
                    </div>
                    <div class="form-check form-check-inline">
                        <input class="form-check-input" type="radio" name="nodeSelectionStrategyOptions"
                            id="nodesel-strat-all-btn" value="all">
                        <label class="form-check-label" for="nodesel-strat-all-btn">All Selection</label>
                    </div>
                    <div class="form-check form-check-inline">
                        <input class="form-check-input" type="radio" name="nodeSelectionStrategyOptions"
                            id="nodesel-strat-random-btn" value="random">
                        <label class="form-check-label" for="nodesel-strat-random-btn">Random Selection</label>
                    </div>
                    <div class="form-check form-check-inline">
                        <input class="form-check-input" type="radio" name="nodeSelectionStrategyOptions"
                            id="nodesel-strat-priority-btn" value="priority">
                        <label class="form-check-label" for="nodesel-strat-priority-btn">Priority Selection</label>
                    </div>
                </div>

            </div>
        </form>
    </div>

    <style>
        .btn {
            outline: none !important;
            text-decoration: none !important;
        }

        .row {
            margin: 0;
        }

        .participant-item {
            padding: 5px;
        }

        #form-configurations {
            counter-reset: step;
        }

        .step-title {
            font-size: 15px;
            font-weight: bold;
            margin-top: 5px;
        }

        .step-number::before {
            content: counter(step);
            counter-increment: step;
            display: inline-block;
            width: 30px;
            height: 30px;
            line-height: 30px;
            border-radius: 50%;
            background-color: #333;
            color: #fff;
            text-align: center;
            margin-right: 10px;
            font-size: 15px;
        }

        /* Lock icons */

        .icon-container {
            cursor: pointer;
        }

        input[type="checkbox"][id$="-lock"]:checked + .icon-container i::before {
            content: "\f023";
        }

        input[type="checkbox"][id$="-lock"]:not(:checked) + .icon-container i::before {
            content: "\f09c";
        }

        #expert-container .step-number::before {
            background-color: #3333338a;
            color: #fff;
        }

        .participant-started {
            background-color: rgb(255 165 0 / 51%) !important;
            font-weight: bold !important;
        }

        .participant-not-started {
            background-color: #cecece !important;
            font-weight: bold !important;
        }

        .btn-info-participant {
            background-color: #cecece !important;
            font-weight: bold !important;
        }

        #info-container {
            padding: 10px;
            margin-top: 5px;
            position: absolute;
            z-index: 1;
            pointer-events: none;
        }

        #legend-container {
            border: 2px solid black;
            background-color: #f2f2f2;
            padding: 10px;
            margin-top: 5px;
            margin-left: 5px;
            position: absolute;
            z-index: 1;
            pointer-events: none;
        }

        #legend-label {
            display: flex;
            align-items: center;
            justify-content: center;
            font-size: 15px;
            font-weight: bold;
            margin-bottom: 2px;
        }

        #legend {
            display: flex;
            align-items: center;
            justify-content: center;
        }

        .legend-item {
            display: flex;
            align-items: center;
            margin-right: 5px;
        }

        .legend-color {
            display: block;
            width: 10px;
            height: 10px;
            margin-right: 5px;
        }

        .legend-color.circle {
            border-radius: 50%;
            background-color: #d95f02;
        }

        .legend-color.triangle {
            width: 0;
            height: 0;
            border-left: 5px solid transparent;
            border-right: 5px solid transparent;
            border-bottom: 10px solid #7570b3;
            background-color: transparent;
        }

        .legend-color.square {
            background-color: #1b9e77;
        }

        .legend-color.donut {
            border: 3px solid #000000;
            background-color: transparent;
            border-radius: 50%;
            box-sizing: border-box;
        }

        .legend-text {
            font-size: 12px;
            font-weight: bold;
        }

        .info-participants {
            display: flex;
            align-items: center;
            justify-content: center;
            font-size: 15px;
            font-weight: bold;
            margin-top: 5px;
        }

        .popover {
            max-width: 800px;
        }

        #networkTopologyRandom {
            margin-left: 5px;
            margin-right: 5px;
            font-size: 15px;
            cursor: pointer;
        }

        .overlay {
            position: fixed;
            top: 0;
            left: 0;
            width: 100%;
            height: 100%;
            background-color: rgba(0, 0, 0, 0.6);
            /* Semi-transparent black */
            display: none;
            z-index: 1000;
        }

        #spinner {
            display: none;
            border: 7px solid #f3f3f3;
            /* Light grey */
            border-top: 7px solid #3498db;
            /* Blue */
            border-radius: 50%;
            animation: spin 1s linear infinite;
            /* Spin animation with 1 second duration */

            position: absolute;
            top: 50%;
            left: 50%;
            transform: translate(-50%, -50%);
            width: 80px;
            height: 80px;
            z-index: 1000;
        }

        @keyframes spin {
            0% {
                transform: rotate(0deg);
            }

            100% {
                transform: rotate(360deg);
            }
        }
    </style>

    <script>
        // When a lock is checked, disable options
        function lock(...args) {
            var checked = args.pop();
            for(var i = 0; i < args.length; i++){
                if (checked == true){
                    document.getElementById(args[i]).disabled = true;
                } else {
                    document.getElementById(args[i]).disabled = false;
                }
            }
        }
    </script>

    {% if not user_logged_in %}
    <script>
        showAlert('info', 'Some functionalities are disabled in the demo version. Please, log in to access all functionalities.');
    </script>
    {% endif %}

    <script>
        // Check values of datasetSelect and then show the models available for that dataset in modelSelect
        var datasets = {
            "MNIST": ["MLP", "CNN"],
            "FashionMNIST": ["MLP", "CNN"],
            "EMNIST": ["MLP", "CNN"],
            "CIFAR10": ["CNN", "CNNv2", "CNNv3", "ResNet9", "fastermobilenet", "simplemobilenet"],
            "CIFAR100": ["CNN"],
            "KITSUN": ["MLP"],
        }
        var datasetSelect = document.getElementById("datasetSelect");
        var modelSelect = document.getElementById("modelSelect");

        function updateModelOptions() {
            var selected = datasetSelect.value;
            var options = datasets[selected];
            modelSelect.innerHTML = ''; // Clear all options
            for (var i = 0; i < options.length; i++) {
                var option = new Option(options[i], options[i]);
                modelSelect.options.add(option);
            }
            return options[0] //Return first option
        }

        function populateDatasets() {
            for (var dataset in datasets) {
                var option = new Option(dataset, dataset);
                datasetSelect.options.add(option);
            }
            updateModelOptions(); // Update model options after populating datasets
        }

        window.onload = populateDatasets; // Populate datasets on page load

        datasetSelect.addEventListener("change", updateModelOptions); // Update on dataset change
    </script>

    <script>
        function getScenarioData() {
            var nodes = {};
            var n_nodes = document.getElementById("info-participants-number").innerHTML;
            for (var i = 0; i < n_nodes; i++) {
                nodes[i] = {
                    "id": i,
                    "ip": Graph.graphData().nodes[i].ip,
                    "port": Graph.graphData().nodes[i].port,
                    "role": Graph.graphData().nodes[i].role,
                    "malicious": Graph.graphData().nodes[i].malicious,
                    "proxy": Graph.graphData().nodes[i].proxy,
                    "start": Graph.graphData().nodes[i].start,
                    "resourceConstricted": Graph.graphData().nodes[i].resourceConstricted,
                    "resourceConstraintCPU": Graph.graphData().nodes[i].resourceConstraintCPU,
                    "resourceConstraintLatency": Graph.graphData().nodes[i].resourceConstraintLatency,
                }
            }
            var nodesGraph = Graph.graphData().nodes
            var linksGraph = Graph.graphData().links
            var aditional_participants = [];
            additionalParticipants = document.getElementById("additionalParticipants");
            for (var i = 0; i < additionalParticipants.value; i++) {
                aditional_participants[i] = {
                    "round": document.getElementById("roundsAdditionalParticipant" + i).value,
                }
            }

            var data = {}
            // Step 1
            data["scenario_title"] = document.getElementById("scenario-title").value
            data["scenario_description"] = document.getElementById("scenario-description").value
            // Step 2
            if (document.getElementById("process-radio").checked) {
                data["deployment"] = "process"
            } else if (document.getElementById("docker-radio").checked) {
                data["deployment"] = "docker"
            } else {
                data["deployment"] = "process"
            }
            // Step 3
            data["federation"] = document.getElementById("federationArchitecture").value
            // Step 4
            data["topology"] = document.getElementById("predefined-topology-btn").checked ? document.getElementById("predefined-topology-select").value : "Custom"
            data["nodes"] = nodes
            data["nodes_graph"] = nodesGraph
            data["n_nodes"] = getNumberOfNodes()
            data["matrix"] = getMatrix(Graph.graphData().nodes, Graph.graphData().links)
            // Step 5
            data["dataset"] = document.getElementById("datasetSelect").value
            data["iid"] = document.getElementById("iidSelect").value === "true"
            data["partition_selection"] = document.getElementById("partitionSelect").value
            data["partition_parameter"] = document.getElementById("partitionParameter").value
            // Step 6
            data["model"] = document.getElementById("modelSelect").value
            // Step 7
            data["agg_algorithm"] = document.getElementById("aggregationSelect").value
            data["reactive_aggregator_default"] = document.getElementById("reactiveAggregatorDefault").value
            // Step 8
            data["rounds"] = document.getElementById("rounds").value
            data["logginglevel"] = document.getElementById("loggingLevel").value === "true"
            data["report_status_data_queue"] = document.getElementById("reportingSwitch").checked
            // Step 9
            data["accelerator"] = document.getElementById("resourceUsage").value
            // Step 10-11
            data["network_subnet"] = document.getElementById("network-subnet").value
            data["network_gateway"] = document.getElementById("network-gateway").value
            // Step 12
            data["epochs"] = document.getElementById("epochs").value
            // Step 13
            data["attacks"] = document.getElementById("poisoning-attack-select").value
            data["label_flipping_config"] = getLabelFlippingConfig()
            if (document.getElementById('poisoning-attack-select').value === 'LIE') {
                data["poisoned_node_percent"] = document.getElementById("options_lie_atk_node_percent").value
                data["atk_lie_z"] = document.getElementById("options_lie_atk_z").value
            } else {
                data["atk_lie_z"] = 0
                data["poisoned_node_percent"] = document.getElementById("poisoned-node-percent").value
            }
            data["poisoned_sample_percent"] = document.getElementById("poisoned-sample-percent").value
            data["poisoned_noise_percent"] = document.getElementById("poisoned-noise-percent").value
            // Step 14
            data["with_reputation"] = document.getElementById("with-reputation-btn").checked ? true : false
            data["is_dynamic_topology"] = document.getElementById("dynamic-topology-btn").checked ? true : false
            data["is_dynamic_aggregation"] = document.getElementById("dynamic-aggregation-btn").checked ? true : false
            data["target_aggregation"] = document.getElementById("dynamic-aggregation-btn").checked ? document.getElementById("reactiveAggregatorDefault").value : false
            // Step 15
            data["random_geo"] = document.getElementById("random-geo-btn").checked ? true : false
            data["latitude"] = parseFloat(document.getElementById("latitude").value)
            data["longitude"] = parseFloat(document.getElementById("longitude").value)
            data["mobility"] = document.getElementById("mobility-btn").checked ? true : false
            data["mobility_type"] = document.getElementById("mobilitySelect").value
            data["radius_federation"] = document.getElementById("radiusFederation").value
            data["scheme_mobility"] = document.getElementById("schemeMobilitySelect").value
            data["round_frequency"] = document.getElementById("roundFrequency").value
            data["mobile_participants_percent"] = document.getElementById("mobileParticipantsPercent").value
            data["additional_participants"] = aditional_participants
            data["schema_additional_participants"] = document.getElementById("schemaAdditionalParticipantsSelect").value
            // Step 16
            data["node_selection_strategy"] = document.querySelector('input[name="nodeSelectionStrategyOptions"]:checked').value
            return data
        }

        function setScenarioData(data) {
            console.log("----")
            console.log(Graph.graphData())
            try {
                resetModeBtn();
                if(data["logginglevel"] == true){
                    document.getElementById("mode-btn").click();
                }
                // Step 1
                document.getElementById("scenario-title").value = data["scenario_title"];
                document.getElementById("scenario-description").value = data["scenario_description"];
                // Step 2
                // Read deployment from data and set the specific radio button
                if (data["deployment"] == "process") {
                    document.getElementById("process-radio").checked = true;
                } else if (data["deployment"] == "docker") {
                    document.getElementById("docker-radio").checked = true;
                } else {
                    document.getElementById("process-radio").checked = true;
                }
                // Step 3
                document.getElementById("federationArchitecture").value = data["federation"];
                // Step 4
                if (data["topology"] === "Custom") {
                    document.getElementById("custom-topology-btn").checked = true;
                    document.getElementById("custom-topology-btn").click();
                    document.getElementById("predefined-topology-select").value = "Fully";
                    document.getElementById("predefined-topology-nodes").value = 3;
                } else {
                    document.getElementById("predefined-topology-btn").checked = true;
                    document.getElementById("predefined-topology-btn").click();
                    document.getElementById("predefined-topology-select").value = data["topology"];
                    document.getElementById("predefined-topology-nodes").value = data["n_nodes"];
                }
                gData.nodes = data["nodes_graph"]
                // Add links manually
                gData.links = []
                for (var i = 0; i < data["nodes_graph"].length; i++) {
                    for (var j = 0; j < data["nodes_graph"].length; j++) {
                        if (data["matrix"][i][j] === 1) {
                            gData.links.push({
                                source: i,
                                target: j
                            })
                        }
                    }
                }
                console.log("after loading")
                console.log(gData)
                updateGraph(gData)

                // Step 5
                document.getElementById("datasetSelect").value = data["dataset"];
                updateModelOptions();
                document.getElementById("iidSelect").value = data["iid"];
                document.getElementById("partitionSelect").value = data["partition_selection"];
                document.getElementById("partitionParameter").value = data["partition_parameter"];
                // Step 6
                document.getElementById("modelSelect").value = data["model"];
                // Step 7
                document.getElementById("aggregationSelect").value = data["agg_algorithm"];
                // Step 8
                document.getElementById("rounds").value = data["rounds"];
                document.getElementById("loggingLevel").value = data["logginglevel"] ? "true" : "false";
                document.getElementById("reportingSwitch").checked = data["report_status_data_queue"] ? true : false;
                if (data["n_nodes"] > 10) {
                    document.getElementById("reportingSwitch").disabled = true;
                } else {
                    document.getElementById("reportingSwitch").disabled = false;
                }
                // Step 9
                document.getElementById("resourceUsage").value = data["accelerator"];
                // Step 10-11
                document.getElementById("network-subnet").value = data["network_subnet"];
                document.getElementById("network-gateway").value = data["network_gateway"];
                // Step 12
                document.getElementById("epochs").value = data["epochs"];
                // Step 13
                var selectElement = document.getElementById("poisoning-attack-select");
                selectElement.value = data["attacks"];
                selectElement.dispatchEvent(new Event('change'));
                if (data["poisoned_node_percent"] == 0)
                {
                    var selectElement = document.getElementById("malicious-nodes-select");
                    selectElement.value = "Manual";
                    selectElement.dispatchEvent(new Event('change'));
                }
                else{
                    document.getElementById("poisoned-node-percent").value = data["poisoned_node_percent"];
                    var selectElement = document.getElementById("malicious-nodes-select");
                    selectElement.value = "Percentage";
                    selectElement.dispatchEvent(new Event('change'));
                }
                document.getElementById("poisoned-sample-percent").value = data["poisoned_sample_percent"];
                document.getElementById("poisoned-noise-percent").value = data["poisoned_noise_percent"];
                // Step 14
                document.getElementById("with-reputation-btn").checked = data["with_reputation"];
                if (data["with_reputation"]) {
                    document.getElementById("mtd-strategy").style.display = "block";
                }
                document.getElementById("dynamic-topology-btn").checked = data["is_dynamic_topology"];
                document.getElementById("dynamic-aggregation-btn").checked = data["is_dynamic_aggregation"];
                document.getElementById("reactiveAggregatorDefault").value = data["target_aggregation"];
                // Step 15
                document.getElementById("random-geo-btn").checked = data["random_geo"];
                document.getElementById("latitude").value = data["latitude"];
                document.getElementById("longitude").value = data["longitude"];
                document.getElementById("mobility-btn").checked = data["mobility"];
                if (data["mobility"]) {
                    document.getElementById("mobility-options").style.display = "block";
                }
                document.getElementById("mobilitySelect").value = data["mobility_type"];
                document.getElementById("radiusFederation").value = data["radius_federation"];
                document.getElementById("schemeMobilitySelect").value = data["scheme_mobility"];
                document.getElementById("roundFrequency").value = data["round_frequency"];
                document.getElementById("mobileParticipantsPercent").value = data["mobile_participants_percent"];
                document.getElementById("schemaAdditionalParticipantsSelect").value = data["schema_additional_participants"];
                // Additional Participants
                console.log(data["additional_participants"])
                var additionalParticipants = document.getElementById("additionalParticipants");
                if (Object.keys(data["additional_participants"]).length > 0) {
                    additionalParticipants.value = Object.keys(data["additional_participants"]).length;
                    additionalParticipants.dispatchEvent(new Event('change'));
                    for (var i = 0; i < additionalParticipants.value; i++) {
                        document.getElementById("roundsAdditionalParticipant" + i).value = data["additional_participants"][i]["round"];
                    }
                }
            } catch (error) {
                console.error(error);
            }
        }
    </script>

    <script>
        // When click on "save-config-btn" button, create a JSON file with the name "config.json" with the all parameters of the scenario
        $('#save-config-btn').click(function () {
            var filename = "config.json";
            var blob = new Blob([JSON.stringify(scenarioStorage.scenariosList, null, 2)], { type: 'text/json;charset=utf-8;' });
            if (navigator.msSaveBlob) { // IE 10+
                navigator.msSaveBlob(blob, filename);
            } else {
                var link = document.createElement("a");
                if (link.download !== undefined) { // feature detection
                    // Browsers that support HTML5 download attribute
                    var url = URL.createObjectURL(blob);
                    link.setAttribute("href", url);
                    link.setAttribute("download", filename);
                    link.style.visibility = 'hidden';
                    document.body.appendChild(link);
                    link.click();
                    document.body.removeChild(link);
                }
            }
        });

        // When click on "load-config-btn" button, load the JSON file with the name "config.json" with the all parameters of the scenario
        $('#load-config-btn').click(function () {
            var input = document.createElement('input');
            input.type = 'file';
            input.accept = 'application/json'; // Only allow JSON files
            input.onchange = e => {
                // getting a hold of the file reference
                var file = e.target.files[0];
                // setting up the reader
                var reader = new FileReader();
                reader.readAsText(file, 'UTF-8');
                reader.onload = readerEvent => {
                    var content = readerEvent.target.result; // this is the content!
                    try {
                        scenarioStorage.scenariosList = JSON.parse(content);
                        scenarioStorage.actual_scenario = scenarioStorage.scenariosList.length - 1;
                        var last_scenario = scenarioStorage.scenariosList[scenarioStorage.actual_scenario];
                        setScenarioData(last_scenario);


                        //Show buttons to move through the list
                        if (scenarioStorage.scenariosList.length > 1){
                            document.getElementById("prev-btn").style.display = "inline-block";
                            document.getElementById("run-btn").disabled = false;
                            document.getElementById("del-btn").style.display = "inline-block";
                        }else{
                            document.getElementById("prev-btn").style.display = "none";
                            document.getElementById("run-btn").disabled = true;
                        }

                        document.getElementById("new-btn").style.display = "inline-block";
                        document.getElementById("add-btn").style.display = "none";
                        updateScenariosPosition();
                        showAlert('info', 'Configuration file loaded successfully');
                    } catch (error) {
                        showAlert('info', 'Error loading the configuration file');
                        console.error(error)
                    }

                }
            }
            input.click();
        });
    </script>

    <script>
        // When click on architectureHelpIcon, show a popover on the bottom of the icon using Bootstrap and HTML code
        contentTopologyCustomHelp = '<ul>\n' +
            '                    <li>Custom: Custom topology with the nodes</li>\n' +
            '                </ul>';
        contentTopologyPredefinedHelp = '<ul>\n' +
            '                    <li>Fully: All nodes are connected to all other nodes</li>\n' +
            '                    <li>Ring: All nodes are connected to two other nodes</li>\n' +
            '                    <li>Star: A central node is connected to all other nodes</li>\n' +
            '                    <li>Random: Nodes are connected to random nodes</li>\n' +
            '                </ul>';

        contentArchitectureHelp = '<ul>\n' +
            '                    <li>CFL: All nodes are connected to a central node</li>\n' +
            '                    <li>DFL: Nodes are connected to each other</li>\n' +
            '                    <li>SDFL: Nodes are connected to each other and the aggregator rotates</li>\n' +
            '                </ul>'

        contentDatasetHelp = '<ul>\n' +
            '                    <li>MNIST: The MNIST dataset</li>\n' +
            '                    <li>FashionMNIST: The FashionMNIST dataset</li>\n' +
            '                    <li>CIFAR10: The CIFAR10 dataset</li>\n' +
            '                    <li>SYSCALL: The SYSCALL dataset</li>\n' +
            '                </ul>'

        contentIIDHelp = '<ul>\n' +
            '                    <li>IID: Independent and identically distributed</li>\n' +
            '                    <li>IID must satisfy two conditions:</li>\n' +
            '                    <ul>\n' +
            '                        <li>(1) Each participant possesses a complete set of categories.</li>\n' +
            '                        <li>(2) The number of samples for each category within each participant is equal.</li>\n' +
            '                    </ul>\n' +
            '                    <li>Non-IID: Non-independent and identically distributed</li>\n' +
            '                    <li>If any of the above two conditions are not met, it is considered as non-IID.</li>\n' +
            '                </ul>'

        contentPartitionMethodsHelp = '<ul>\n' +
            '                    <li>Dirichlet: Partition the dataset into multiple subsets using a Dirichlet distribution.</li>\n' +
            '                    <li>Percentage: Partition the dataset into multiple subsets with a specified level of non-IID-ness.</li>\n' +
            '                    <li>BalancedIID: Partition the dataset into multiple subsets with equal sizes in an IID manner.</li>\n' +
            '                    <li>UnbalancedIId: Partition the dataset into multiple subsets with varying sizes in an IID manner.</li>\n' +
            '                </ul>'

        contentParameterSettingHelp = '<ul>\n' +
            '                    <li>Dirichlet: alpha (float): The concentration parameter of the Dirichlet distribution. The lower the value, the greater the imbalance.</li>\n' +
            '                    <li>Percentage: percentage (int): A value between 10 and 100 that specifies the desired level of non-IID-ness for the labels of the federated data. This percentage controls the imbalance in the class distribution across different subsets. The lower the value, the greater the imbalance.</li>\n' +
            '                    <li>UnbalancedIId: imbalance_factor (float): A value over 1 that controls the imbalance of size of dataset among the subsets. The lower the value, the greater the imbalance.</li>\n' +
            '                </ul>'

        contentModelHelp = '<ul>\n' +
            '                    <li>MLP: Multi-layer perceptron</li>\n' +
            '                    <li>CNN: Convolutional neural network</li>\n' +
            '                    <li>RNN: Recurrent neural network</li>\n' +
            '                </ul>'

        contentMaliciousHelp = '<ul>\n' +
            '                    <li>Percentage: Set the percentage of malicious nodes</li>\n' +
            '                    <li>Manual: Select malicious nodes in the graph</li>\n' +
            '                </ul>'

        var popoverTriggerEl = document.getElementById("topologyCustomIcon");
        var popover = new bootstrap.Popover(popoverTriggerEl, {
            title: "Network topology",
            content: contentTopologyCustomHelp,
            trigger: "hover",
            placement: "right",
            html: true,
            container: "body",
            delay: { show: 500, hide: 100 },
        });

        var popoverTriggerEl = document.getElementById("topologyPredefinedIcon");
        var popover = new bootstrap.Popover(popoverTriggerEl, {
            title: "Network topology",
            content: contentTopologyPredefinedHelp,
            trigger: "hover",
            placement: "right",
            html: true,
            container: "body",
            delay: { show: 500, hide: 100 },
        });

        var popoverTriggerEl = document.getElementById("architectureHelpIcon");
        var popover = new bootstrap.Popover(popoverTriggerEl, {
            title: "Federation architecture",
            content: contentArchitectureHelp,
            trigger: "hover",
            placement: "right",
            html: true,
            container: "body",
            delay: { show: 500, hide: 100 },
        });

        var popoverTriggerEl = document.getElementById("datasetHelpIcon");
        var popover = new bootstrap.Popover(popoverTriggerEl, {
            title: "Dataset",
            content: contentDatasetHelp,
            trigger: "hover",
            placement: "right",
            html: true,
            container: "body",
            delay: { show: 500, hide: 100 },
        });

        var popoverTriggerEl = document.getElementById("iidHelpIcon");
        var popover = new bootstrap.Popover(popoverTriggerEl, {
            title: "IID",
            content: contentIIDHelp,
            trigger: "hover",
            placement: "right",
            html: true,
            container: "body",
            delay: { show: 500, hide: 100 },
        });

        var popoverTriggerEl = document.getElementById("partitionMethodsHelpIcon");
        var popover = new bootstrap.Popover(popoverTriggerEl, {
            title: 'Partition Methods',
            content: contentPartitionMethodsHelp,
            trigger: 'hover',
            placement: 'right',
            html: true,
            container: 'body',
            delay: { show: 500, hide: 100 },
        });

        var popoverTriggerEl = document.getElementById("parameterSettingHelpIcon");
        var popover = new bootstrap.Popover(popoverTriggerEl, {
            title: 'IID',
            html: true,
            placement: 'right',
            content: contentParameterSettingHelp,
            trigger: 'hover',
            container: 'body',
            delay: { show: 500, hide: 100 },
        });

        var popoverTriggerEl = document.getElementById("modelHelpIcon");
        var popover = new bootstrap.Popover(popoverTriggerEl, {
            title: "Model",
            content: contentModelHelp,
            trigger: "hover",
            placement: "right",
            html: true,
            container: "body",
            delay: { show: 500, hide: 100 },
        });

        var popoverTriggerEl = document.getElementById("maliciousHelpIcon");
        var popover = new bootstrap.Popover(popoverTriggerEl, {
            title: "Malicious nodes",
            content: contentMaliciousHelp,
            trigger: "hover",
            placement: "right",
            html: true,
            container: "body",
            delay: { show: 500, hide: 100 },
        });

        // When click processHelpIcon, redirect to the documentation page
        var processIcon = document.getElementById("processHelpIcon");
        processIcon.addEventListener("click", function () {
            window.open("#", "_blank");
        });

        var dockerIcon = document.getElementById("dockerHelpIcon");
        dockerIcon.addEventListener("click", function () {
            window.open("#", "_blank");
        });
    </script>

    <script>
        function resetModeBtn(){
                document.getElementById("mode-btn").innerHTML = "Advanced mode";
                document.getElementById("mode-btn").classList.remove("btn-light");
                document.getElementById("mode-btn").classList.add("btn-dark");
                document.getElementById("expert-container").style.display = "none";
                document.getElementById("expert-container").style.visibility = "hidden";
                document.getElementById("expert-container").style.opacity = "0";
                document.getElementById("expert-container").style.transition = "all 0.5s ease-in-out";
                document.getElementById("loggingLevel").value = "false";
        }

        var modeBtn = document.getElementById('mode-btn');
        modeBtn.addEventListener("click", function () {
            var mode = modeBtn.innerHTML.trim();
            if (mode === "Advanced mode") {
                document.getElementById("mode-btn").innerHTML = "User mode";
                document.getElementById("mode-btn").classList.remove("btn-dark");
                document.getElementById("mode-btn").classList.add("btn-light");
                document.getElementById("expert-container").style.display = "block";
                document.getElementById("expert-container").style.visibility = "visible";
                document.getElementById("expert-container").style.opacity = "1";
                document.getElementById("expert-container").style.transition = "all 0.5s ease-in-out";
                document.getElementById("loggingLevel").value = "true";
            } else {
                resetModeBtn();
            }
        });
    </script>

    <script>
        /**
           This script handles the interaction of two select elements, "iidSelect" and "partitionSelect", in an HTML document.

           It first grabs the select elements and the related elements by their IDs.

           It then adds an event listener to the "iidSelect" element. When the value of "iidSelect" changes:
                    - If the value is "false", it enables the first two options and disables the last two options in the "partitionSelect" element. It also shows the first two options and hides the last two options in the "partitionSelect" element. The "partitionBlock" element is displayed.
                    - If the value is not "false", it disables the first two options and enables the last two options in the "partitionSelect" element. It also hides the first two options and shows the last two options in the "partitionSelect" element. The "partitionBlock" element is hidden.

           The script also adds an event listener to the "partitionSelect" element. When the value of "partitionSelect" changes:
                    - If the value is "balancediid", it hides the "partitionBlock" element and sets the value of "partitionParameter" to "0.0".
                    - If the value is "unbalancediid", it shows the "partitionBlock" element and sets the value, step, and minimum of "partitionParameter" to "2", "0.1", and "1" respectively.
                    - If the value is "dirichlet", it shows the "partitionBlock" element and sets the value, step, and minimum of "partitionParameter" to "0.5", "0.1", and "0.1" respectively.
                    - If the value is "percentage", it shows the "partitionBlock" element and sets the value, step, minimum, and maximum of "partitionParameter" to "50", "1", "10", and "100" respectively.
        */
        // This is for the setting of dataset partition

        var iidSelect = document.getElementById("iidSelect");

        var partitionSelect = document.getElementById("partitionSelect");

        var partitionBlock = document.getElementById("partitionBlock");

        var partitionParameter = document.getElementById("partitionParameter");

        // Add an event listener to the "iidSelect" element
        iidSelect.addEventListener("change", function () {
            // Check if the value of "iidSelect" is "false"
            if (iidSelect.value == "false") {
                // Set the selected options and disabled options for "partitionSelect"
                partitionSelect.options[0].selected = true;
                partitionSelect.options[2].selected = false;
                partitionSelect.options[0].disabled = false;
                partitionSelect.options[1].disabled = false;
                partitionSelect.options[2].disabled = true;
                partitionSelect.options[3].disabled = true;

                // Set the display style for the options of "partitionSelect" and "partitionBlock"
                partitionSelect.options[0].style.display = "block";
                partitionSelect.options[1].style.display = "block";
                partitionSelect.options[2].style.display = "none";
                partitionSelect.options[3].style.display = "none";
                partitionBlock.style.display = "block";
            } else {
                // Set the selected options and disabled options for "partitionSelect"
                partitionSelect.options[0].selected = false;
                partitionSelect.options[2].selected = true;
                partitionSelect.options[0].disabled = true;
                partitionSelect.options[1].disabled = true;
                partitionSelect.options[2].disabled = false;
                partitionSelect.options[3].disabled = false;

                // Set the display style for the options of "partitionSelect" and "partitionBlock"
                partitionSelect.options[0].style.display = "none";
                partitionSelect.options[1].style.display = "none";
                partitionSelect.options[2].style.display = "block";
                partitionSelect.options[3].style.display = "block";
                partitionBlock.style.display = "none";
            }
        });

        // Add an event listener to the "partitionSelect" element
        partitionSelect.addEventListener("change", function () {
            // Check the value of "partitionSelect" and set the display style and value
            // for "partitionBlock" and "partitionParameter" accordingly
            if (partitionSelect.value == "balancediid") {
                partitionBlock.style.display = "none";
                partitionParameter.value = "0.0";
            }
            if (partitionSelect.value == "unbalancediid") {
                partitionBlock.style.display = "block";
                partitionParameter.value = "2";
                partitionParameter.step = "0.1";
                partitionParameter.min = "1";
            }
            if (partitionSelect.value == "dirichlet") {
                partitionBlock.style.display = "block";
                partitionParameter.value = "0.5";
                partitionParameter.step = "0.1";
                partitionParameter.min = "0.1";
            }
            if (partitionSelect.value == "percentage") {
                partitionBlock.style.display = "block";
                partitionParameter.value = "50";
                partitionParameter.step = "1";
                partitionParameter.min = "10";
                partitionParameter.max = "100";
            }
        });



    </script>

    <script>
        //     This script adds functionality to the 'partitionSelect' element in the HTML document.
        //     It listens for the 'mouseover' and 'mouseout' events on the 'partitionSelect' element and performs the following actions:

        //     - On 'mouseover':
        //         - Changes the source of the 'methodtipImage' based on the selected option in the 'partitionSelect' element.
        //         - Displays the 'methodtipImage' element.

        //     - On 'mouseout':
        //         - Hides the 'methodtipImage' element.

        //     This script assumes the existence of the following elements in the HTML document:
        //     - 'partitionSelect': The select element that triggers the functionality.
        //     - 'methodtip': The element that displays the method tip.
        //     - 'methodtipImage': The image element that displays the method tip image.
        //

        var methodtip = document.getElementById('methodtip');
        var methodtipImage = document.getElementById('methodtipImage');
        var partitionSelect = document.getElementById('partitionSelect');

        methodtip.addEventListener('mouseover', function (event) {

            // Change the source of the methodtip image based on the selected option
            switch (partitionSelect.value) {
                case "dirichlet":
                    methodtipImage.src = "{{ url_for('static', path='images/dirichlet_noniid.png') }}";
                    break;
                case "percent":
                    methodtipImage.src = "{{ url_for('static', path='images/percentage.png') }}";
                    break;
                case "balancediid":
                    methodtipImage.src = "{{ url_for('static', path='images/balancediid.png') }}";
                    break;
                case "unbalancediid":
                    methodtipImage.src = "{{ url_for('static', path='images/unbalanceiid.png') }}";
                    break;
            }

            // Show the methodtip
            methodtipImage.style.display = "block";

        });

        methodtip.addEventListener('mouseout', function () {
            // Hide the methodtip
            methodtipImage.style.display = "none";
        });
    </script>

    <script>
        //Save an array of multiple scenarios to deploy
        var scenarioStorage = (function(){
            var scenariosList = [];
            var actual_scenario = 0;

            //Save current scenario
            function saveScenario(){
                //Save scenario data
                var data = getScenarioData();

                // Save the data to the scenarios list
                scenarioStorage.scenariosList.push(data);
                console.log("Scenario saved:", data);
            }

            //Delete actual scenario
            function deleteScenario(){
                scenarioStorage.scenariosList.splice(scenarioStorage.actual_scenario, 1);
            }

            //Replace a modified scenario
            function replaceScenario(){
                //Actual scenario data
                var data = getScenarioData();

                //Replace actual scenario data if modified
                if(JSON.stringify(scenarioStorage.scenariosList[scenarioStorage.actual_scenario]) !== JSON.stringify(data)){
                    scenarioStorage.scenariosList[scenarioStorage.actual_scenario] = data;
                }
            }

            return{
                saveScenario: saveScenario,
                replaceScenario : replaceScenario,
                deleteScenario : deleteScenario,
                scenariosList: scenariosList,
                actual_scenario : actual_scenario
            }
        })();

        //Clear the fields of the page except the locks
        function clearFields(){
            console.log("--clear--")

            // Step 1
            document.getElementById("scenario-title").value = document.getElementById("scenario-title").defaultValue;
            document.getElementById("scenario-description").value = document.getElementById("scenario-description").value;
            // Step 2
            document.getElementById("process-radio").checked = document.getElementById("process-radio").defaultValue;
            // Step 3
            if(!document.getElementById("fedarch-lock").checked){
                document.getElementById("federationArchitecture").value = "DFL";
                $('#federationArchitecture').change();
            }
            // Step 4
            if(!document.getElementById("topology-lock").checked){
                document.getElementById("custom-topology-btn").checked = true;
                document.getElementById("predefined-topology-btn").checked = false;
                document.getElementById("predefined-topology-select").value = "Fully";
                document.getElementById("predefined-topology-nodes").value = 3;
                document.getElementById("networkTopologyRandom").click();
                document.getElementById("custom-topology-btn").click();
            }
            // Step 5
            if(!document.getElementById("dataset-lock").checked){
                document.getElementById("datasetSelect").value = "MNIST";
                document.getElementById("iidSelect").value = false;
                document.getElementById("partitionSelect").value = "dirichlet";
                document.getElementById("partitionParameter").value = 0.5;
            }
            // Step 6
            if(!document.getElementById("model-lock").checked){
                $('#datasetSelect').change();
            }
            // Step 7
            if(!document.getElementById("aggregation-lock").checked){
                document.getElementById("aggregationSelect").value = "FedAvg";
            }
            // Step 8
            if(!document.getElementById("participants-lock").checked){
                document.getElementById("rounds").value = document.getElementById("rounds").defaultValue;
                document.getElementById("loggingLevel").value = false;
            }
            // Step 9
            if(!document.getElementById("accelerator-lock").checked){
                document.getElementById("resourceUsage").value = "cpu";
            }
            // Step 10
            if(!document.getElementById("distance-lock").checked){
                document.getElementById("distanceInput").value = document.getElementById("distanceInput").defaultValue;
                document.getElementById("distanceValue").value = document.getElementById("distanceValue").defaultValue;
            }
            // Step 11
            if(!document.getElementById("comms-lock").checked){
                document.getElementById("network-subnet").value = document.getElementById("network-subnet").defaultValue;
                document.getElementById("network-gateway").value = document.getElementById("network-gateway").defaultValue;
            }
            // Step 12
            if(!document.getElementById("epochs-lock").checked){
                document.getElementById("epochs").value = document.getElementById("epochs").defaultValue;
            }
            // Step 13
            if(!document.getElementById("robustness-lock").checked){
                var selectElement = document.getElementById("poisoning-attack-select");
                selectElement.value = "No Attack";
                selectElement.dispatchEvent(new Event('change'));
                document.getElementById("poisoned-sample-percent").value = document.getElementById("poisoned-sample-percent").defaultValue;
                document.getElementById("poisoned-noise-percent").value = document.getElementById("poisoned-noise-percent").defaultValue;
                document.getElementById("poisoned-node-percent").value = document.getElementById("poisoned-node-percent").defaultValue;
            }
            // Step 14
            if(!document.getElementById("defense-lock").checked){
                document.getElementById("without-reputation-btn").checked = true;
                document.getElementById("dynamic-aggregation-btn").checked = false;
                document.getElementById("reactiveAggregatorDefault").value = "Krum";
                $('#dynamic-aggregation-btn').change();
                document.getElementById("without-reputation-btn").click();
                document.getElementById("dynamic-topology-btn").checked = false;
            }
            // Step 15
            if(!document.getElementById("mobility-lock").checked){
                document.getElementById("random-geo-btn").checked = true;
                document.getElementById("longitude").value =  document.getElementById("longitude").defaultValue;
                document.getElementById("random-geo-btn").click();
                document.getElementById("without-mobility-btn").checked = true;
                document.getElementById("mobilitySelect").value = "both";
                document.getElementById("radiusFederation").value = document.getElementById("radiusFederation").defaultValue;
                document.getElementById("roundFrequency").value = document.getElementById("roundFrequency").defaultValue;
                document.getElementById("mobileParticipantsPercent").value = document.getElementById("mobileParticipantsPercent").defaultValue;
                document.getElementById("additionalParticipants").value = document.getElementById("additionalParticipants").defaultValue;
                $('#additionalParticipants').change();
                document.getElementById("without-mobility-btn").click();
                document.getElementById("latitude").value =  document.getElementById("latitude").defaultValue;
            }
            // Step 16
            if(!document.getElementById("nodesel-strat-lock").checked){
                document.getElementById("nodesel-strat-default-btn").checked = true;
            }
        }

        //Update the actual position in the list of scenarios
        function updateScenariosPosition(add=false){
            var scenarioPosition = document.getElementById("scenarios-position")
            if(add || scenarioStorage.scenariosList.length < 1){
                scenarioPosition.style.display = "none";
            }else{
                scenarioPosition.style.display = "inline-block";
                scenarioPosition.textContent = `\n Scenario ${scenarioStorage.actual_scenario + 1} / ${scenarioStorage.scenariosList.length}`;
            }
        }

        //When click "new-btn" button, clear fields to define new Scenario
        document.getElementById("new-btn").addEventListener("click", function(){
            //Save actual scenario in the list
            scenarioStorage.replaceScenario();

            clearFields();
            updateModelOptions();
            updateScenariosPosition(true);

            document.getElementById("new-btn").style.display = "none";
            document.getElementById("prev-btn").style.display = "none";
            document.getElementById("next-btn").style.display = "none";
            document.getElementById("del-btn").style.display = "none";
            document.getElementById("add-btn").style.display = "inline-block";
        });

        //When click "add-btn" button, save actual scenario in the list of scenarios
        document.getElementById("add-btn").addEventListener("click", function(){
            scenarioStorage.saveScenario();
            scenarioStorage.actual_scenario = scenarioStorage.scenariosList.length - 1;

            sessionStorage.setItem("ScenarioList", JSON.stringify(scenarioStorage.scenariosList));

            updateScenariosPosition();

            var actual_scenario = scenarioStorage.scenariosList[scenarioStorage.actual_scenario];
            setScenarioData(actual_scenario);

            document.getElementById("add-btn").style.display = "none";
            if(scenarioStorage.scenariosList.length == 1){
                document.getElementById("prev-btn").style.display = "none";
                document.getElementById("next-btn").style.display = "none";
            }
            else{
                document.getElementById("prev-btn").style.display = "inline-block";
            }
            document.getElementById("new-btn").style.display = "inline-block";
            document.getElementById("del-btn").style.display = "inline-block";

            //Enable run
            if(document.getElementById("run-btn").disabled){
                document.getElementById("run-btn").disabled = false;
            }
        });

        //When click "del-btn" button, delete actual scenario from the list
        document.getElementById("del-btn").addEventListener("click", function(){
            //Delete actual scenario
            scenarioStorage.deleteScenario();

            //Last scenario deleted reduce actual scenario in 1
            if(scenarioStorage.actual_scenario > scenarioStorage.scenariosList.length - 1){
                scenarioStorage.actual_scenario = scenarioStorage.actual_scenario - 1;
            }

            //No scenarios in the list
            if(scenarioStorage.scenariosList.length < 1){
                clearFields();

                updateScenariosPosition(true);
                document.getElementById("add-btn").style.display = "inline-block";
                document.getElementById("new-btn").style.display = "none";
                document.getElementById("del-btn").style.display = "none";
                document.getElementById("run-btn").disabled = true;
            }
            //Only one scenario in the list
            else if(scenarioStorage.scenariosList.length == 1){
                setScenarioData(scenarioStorage.scenariosList[0]);

                updateScenariosPosition();
                document.getElementById("new-btn").style.display = "inline-block";
                document.getElementById("next-btn").style.display = "none";
                document.getElementById("prev-btn").style.display = "none";
            }
            //Multiple scenarios in the list
            else{
                setScenarioData(scenarioStorage.scenariosList[scenarioStorage.actual_scenario]);

                updateScenariosPosition();
                //Last scenario in the list is displayed
                if(!(scenarioStorage.actual_scenario < scenarioStorage.scenariosList.length -1)){
                    document.getElementById("prev-btn").style.display = "inline-block";
                    document.getElementById("new-btn").style.display = "inline-block";
                    document.getElementById("next-btn").style.display = "none";
                }
            }
        });

        //When click "next-btn" button, show next scenario
        document.getElementById("next-btn").addEventListener("click", function(){
            //Save actual scenario in the list
            scenarioStorage.replaceScenario();

            //Show next scenario
            scenarioStorage.actual_scenario = scenarioStorage.actual_scenario + 1;
            setScenarioData(scenarioStorage.scenariosList[scenarioStorage.actual_scenario]);
            updateScenariosPosition();

            if(scenarioStorage.actual_scenario == scenarioStorage.scenariosList.length - 1){
                document.getElementById("next-btn").style.display = "none";
                document.getElementById("new-btn").style.display = "inline-block";
            }
            document.getElementById("prev-btn").style.display = "inline-block";
        });

        //When click "prev-btn" button, show previous scenario
        document.getElementById("prev-btn").addEventListener("click", function(){
            //Save actual scenario in the list
            scenarioStorage.replaceScenario();

            //Show previous scenario
            scenarioStorage.actual_scenario = scenarioStorage.actual_scenario - 1;
            var actual_scenario = scenarioStorage.scenariosList[scenarioStorage.actual_scenario];
            setScenarioData(actual_scenario);
            updateScenariosPosition();

            if(scenarioStorage.actual_scenario == 0){
                document.getElementById("prev-btn").style.display = "none";
            }
            document.getElementById("new-btn").style.display = "none";
            document.getElementById("next-btn").style.display = "inline-block";
        });
    </script>

    <script>
        //User inputs

        function atLeastOneChecked(checkboxIds) {
            return checkboxIds.some(function(id) {
                var checkbox = document.getElementById(id);
                return checkbox && checkbox.checked;
            });
        }

        //Select all options
        function selectALL(checkboxIds, checked) {
            for (var i = 0; i < checkboxIds.length; i++){
                document.getElementById(checkboxIds[i]).checked = checked;
            }
        }

        function greaterthan0(input){
            value = parseInt(input.value)
            if(value < 1 && !isNaN(value)){
                input.value = 1;
            }
        }
    </script>

    <script>
        //Scenario generataion

        // Show the modal
        document.getElementById("open-gen-modal-btn").addEventListener("click", function () {
            $('#gen-modal').modal('show');
        });

        //Check all the options
        document.getElementById("mod-aggregation").addEventListener("change", function() {
            selectALL(['mod-fedavg', 'mod-krum', 'mod-trimmed', 'mod-median', 'mod-bulyan'], document.getElementById("mod-aggregation").checked);
        });
        document.getElementById("mod-topology").addEventListener("change", function() {
            selectALL(['mod-fully', 'mod-ring', 'mod-star'], document.getElementById("mod-topology").checked);
        });
        document.getElementById("mod-dataset").addEventListener("change", function() {
            selectALL(['mod-mnist', 'mod-fmnist', 'mod-cifar10', 'mod-militarysar'], document.getElementById("mod-dataset").checked);
        });
        document.getElementById("mod-robustness").addEventListener("change", function() {
            selectALL(['mod-noattack', 'mod-labelflipping', 'mod-samplepoisoning', 'mod-modelpoisoning', 'mod-neuroninversion', 'mod-noiseinjection',
             'mod-swappingweights', 'mod-delayer'], document.getElementById("mod-robustness").checked);
        });

        //Generate a scenario
        function generateScenarios(){

            //selected accelerator
            if(document.getElementById("mod-cpu").checked){
                document.getElementById("resourceUsage").value = "cpu";
            }
            else{
                document.getElementById("resourceUsage").value = "gpu";
            }

            //One or more options selected in every case
            var aggregation_methods = ['mod-fedavg', 'mod-krum', 'mod-trimmed', 'mod-median', 'mod-bulyan'];
            if (!atLeastOneChecked(aggregation_methods)) {
                alert("Please, select one aggregation method at least.");
                return;
            }

            var topologys = ['mod-fully', 'mod-ring', 'mod-star'];
            if (!atLeastOneChecked(topologys)) {
                alert("Please, select one topology at least.");
                return;
            }

            var datasets = ['mod-mnist', 'mod-fmnist', 'mod-cifar10', 'mod-militarysar'];
            if (!atLeastOneChecked(datasets)) {
                alert("Please, select one dataset at least.");
                return;
            }

            var attacks = ['mod-noattack', 'mod-labelflipping', 'mod-samplepoisoning', 'mod-modelpoisoning', 'mod-neuroninversion', 'mod-noiseinjection',
             'mod-swappingweights', 'mod-delayer'];
            if (!atLeastOneChecked(attacks)) {
                alert("Please, select one robustness option at least.");
                return;
            }

            var increment = parseInt(document.getElementById("mod-topology-increment").value);
            var iterations= parseInt(document.getElementById("mod-topology-iterations").value);
            var nodes = parseInt(document.getElementById("mod-topology-nodes").value);

            //Default value for nodes
            if(isNaN(nodes)){
                nodes = 3;
            }

            //Default iterations value
            if(isNaN(iterations)){
                iterations = 1;
                increment = 0;
            }

            //Generate scenarios with all aggregation methods selected
            for (var it0 = 0; it0 < iterations; it0++) {
                for (var it1 = 0; it1 < aggregation_methods.length; it1++) {
                    var aggregation_checkbox = document.getElementById(aggregation_methods[it1]);
                    if (aggregation_checkbox.checked) {
                        document.getElementById("aggregationSelect").value = aggregation_checkbox.value;

                        //Generate topologys
                        //Selected topology
                        for (var it2 = 0; it2 < topologys.length; it2++) {
                            var topology_checkbox = document.getElementById(topologys[it2]);
                            if (topology_checkbox.checked) {
                                document.getElementById("predefined-topology-select").value = topology_checkbox.value;

                                // Node increment TODO number of times to increment
                                if (it2!=0){
                                }

                                document.getElementById("predefined-topology-nodes").value = nodes;
                                document.getElementById("networkTopologyRandom").click();

                                //Generate datasets
                                //Selected dataset
                                for (var it3 = 0; it3 < datasets.length; it3++){
                                    var dataset_checkbox = document.getElementById(datasets[it3]);
                                    if(dataset_checkbox.checked){
                                        document.getElementById("datasetSelect").value = dataset_checkbox.value;
                                        document.getElementById("modelSelect").value = updateModelOptions();

                                        //Generate attacks
                                        //Selected attack
                                        for (var it4 = 0; it4 < attacks.length; it4++){
                                            var attacks_checkbox = document.getElementById(attacks[it4]);
                                            if(attacks_checkbox.checked){
                                                document.getElementById("poisoning-attack-select").value = attacks_checkbox.value;

                                                //Set scenario title
                                                document.getElementById("scenario-title").value = document.getElementById("aggregationSelect").value + "_" +
                                                document.getElementById("predefined-topology-select").value + "_nodes" +
                                                document.getElementById("predefined-topology-nodes").value + "_" +
                                                document.getElementById("datasetSelect").value + "_" + document.getElementById("poisoning-attack-select").value;


                                                //Save generated scenario
                                                scenarioStorage.saveScenario();
                                                scenarioStorage.actual_scenario = scenarioStorage.scenariosList.length - 1;
                                            }
                                        }
                                    }
                                }
                            }
                        }
                    }
                }
                // Increment nodes
                nodes = nodes + increment;
            }

            //Show buttons
            updateScenariosPosition();

            if(scenarioStorage.scenariosList.length == 1){
                document.getElementById("prev-btn").style.display = "none";
                document.getElementById("next-btn").style.display = "none";
            }
            else{
                document.getElementById("prev-btn").style.display = "inline-block";
            }
            document.getElementById("run-btn").disabled = false;
            document.getElementById("new-btn").style.display = "inline-block";
            document.getElementById("del-btn").style.display = "inline-block";
            document.getElementById("add-btn").style.display = "none";
        }

        //Generate and save scenarios
        document.getElementById("generate-btn").addEventListener("click", function(){
            generateScenarios();
        });
    </script>

    <script>
        // Send configuration to the server for deployment

        // When click "run-btn" button, create a POST request to /nebula/dashboard/deployment/run with JSON data
        document.getElementById("run-btn").addEventListener("click", function () {

            // Show the modal
            $('#confirm-modal').modal('show');

            // Check if there a element with the class "participant-started" in the DOM
            if (!$(".participant-started").length > 0) {
                $('#confirm-modal-body').html('Please select one "start" participant for the scenario');
                document.getElementById("yes-button").disabled = true;
            } else {
                var deploymentOption = document.querySelector('input[name="deploymentRadioOptions"]:checked');
                $('#confirm-modal-body').html('Are you sure you want to run the scenario?\n' +
                    '<br><p class="badge text-bg-warning">The scenario will be deployed using the selected deployment option: ' + deploymentOption.value + '</p>' +
                    '<br><p class="badge text-bg-danger">Warning: you will stop the running scenario and start a new one</p>');
                document.getElementById("yes-button").disabled = false;

                document.getElementById("yes-button").addEventListener("click", function () {

<<<<<<< HEAD
                    // TODO : WORKAROUND !!
                    // if setting data as scenarioStorage.scenariosList, the parameters from the resource constraints are lost
                    // I am not sure why, and couldn't figure it out.
                    // It works when i save the scenario manually and then only send this (the one saved last) scenario to the server
                    // this needs to be fixed properly for multiple scenarios to work
                    // var data = scenarioStorage.scenariosList;
                    scenarioStorage.saveScenario()
                    var data = [scenarioStorage.scenariosList[scenarioStorage.scenariosList.length - 1]]
=======
                    scenarioStorage.replaceScenario();
                    var data = scenarioStorage.scenariosList;
>>>>>>> 24ba2b22

                    // Hide the modal
                    $('#confirm-modal').modal('hide');
                    document.querySelector(".overlay").style.display = "block";
                    document.getElementById("spinner").style.display = "block";

                    fetch("/nebula/dashboard/deployment/run", {
                        method: "POST",
                        headers: {
                            'Content-Type': 'application/json'
                        },
                        body: JSON.stringify(data)
                    })
                    .then(response => {
                        if (response.redirected) {
                            window.location.href = response.url;
                        } else {
                            document.querySelector(".overlay").style.display = "none";
                            document.getElementById("spinner").style.display = "none";
                            // If the user is a demo, show a modal with a message
                            $('#confirm-modal').on('hidden.bs.modal', function () {
                                $('#info-modal-body').html('You are not allowed to run a scenario. You have a limited functionality or a scenario is already running');
                                $('#info-modal').modal('show');
                            });
                        }
                    })
                    .catch(error => {
                        console.error('Error:', error);
                        document.querySelector(".overlay").style.display = "none";
                        document.getElementById("spinner").style.display = "none";
                    });

                });
            }
        });

    </script>

    <!-- This script contains functions for displaying a map and adding markers and circles to it. It also handles the display of a custom location and the configuration of mobility options. -->
    <script>

        // Custom location

        customLocationDiv = document.getElementById("mobility-custom-location")
        randomLocationBtn = document.getElementById("random-geo-btn");
        randomLocationBtn.addEventListener("click", function () {
            customLocationDiv.style.display = "none";
        });

        customLocationBtn = document.getElementById("custom-location-btn");
        customLocationBtn.addEventListener("click", function () {
            customLocationDiv.style.display = "block";
        });

        // Current location
        currentLocationBtn = document.getElementById("current-location-btn");
        currentLocationBtn.addEventListener("click", function () {
            // Obtain latitude and longitude of current location of the user
            navigator.geolocation.getCurrentPosition(function (position) {
                document.getElementById("latitude").value = position.coords.latitude;
                document.getElementById("longitude").value = position.coords.longitude;
            });
        });

        var map;

        function initMap() {
            map = L.map('map').setView([38.023522, -1.174389], 13);

            // When map is displayed

            L.marker([38.023522, -1.174389]).addTo(map)
                .bindPopup('Default location')
                .openPopup();

            if (document.getElementById("mobility-btn").checked) {
                // Add new circle
                L.circle([38.023522, -1.174389], {
                    color: 'red',
                    fillColor: '#f03',
                    fillOpacity: 0.4,
                    radius: document.getElementById("radiusFederation").value
                }).addTo(map);
            }

            L.tileLayer('https://{s}.tile.openstreetmap.org/{z}/{x}/{y}.png', {
                attribution: '&copy; <a href=\"https://enriquetomasmb.com\">enriquetomasmb.com</a>',
                maxZoom: 18,
            }).addTo(map);

            // When map is clicked

            map.on('click', function (e) {
                // Remove previous marker
                map.eachLayer(function (layer) {
                    if (layer instanceof L.Marker) {
                        map.removeLayer(layer);
                    }
                    if (layer instanceof L.Circle) {
                        map.removeLayer(layer);
                    }
                });
                // Add new marker
                L.marker([e.latlng.lat, e.latlng.lng]).addTo(map)
                    .openPopup();
                // Update latitude and longitude
                document.getElementById("latitude").value = e.latlng.lat;
                document.getElementById("longitude").value = e.latlng.lng;

                if (document.getElementById("mobility-btn").checked) {
                    // Add new circle
                    L.circle([e.latlng.lat, e.latlng.lng], {
                        color: 'red',
                        fillColor: '#f03',
                        fillOpacity: 0.4,
                        radius: document.getElementById("radiusFederation").value
                    }).addTo(map);
                }
            });

            // When radius of mobility is changed

            // Adjust radius of the circle (radius of mobility)
            document.getElementById("radiusFederation").addEventListener("change", function () {
                // Remove previous circle
                map.eachLayer(function (layer) {
                    if (layer instanceof L.Circle) {
                        map.removeLayer(layer);
                    }
                });
                // Add new circle
                L.circle([document.getElementById("latitude").value, document.getElementById("longitude").value], {
                    color: 'red',
                    fillColor: '#f03',
                    fillOpacity: 0.4,
                    radius: document.getElementById("radiusFederation").value
                }).addTo(map);
            });


        }

        selectLocationMapBtn = document.getElementById("open-map-btn");
        selectLocationMapBtn.addEventListener("click", function () {
            if (document.getElementById("map-container").style.display === "none") {
                document.getElementById("map-container").style.display = "block";
                initMap();
            } else {
                document.getElementById("map-container").style.display = "none";
            }
        });

        // Mobility configuration

        mobilityOptionsDiv = document.getElementById("mobility-options")
        withoutMobilityBtn = document.getElementById("without-mobility-btn");
        withoutMobilityBtn.addEventListener("click", function () {
            mobilityOptionsDiv.style.display = "none";
            if (document.getElementById("map-container").style.display === "block") {
                // If map is displayed, remove circle
                map.eachLayer(function (layer) {
                    if (layer instanceof L.Circle) {
                        map.removeLayer(layer);
                    }
                });
            }
        });

        withMobilityBtn = document.getElementById("mobility-btn");
        withMobilityBtn.addEventListener("click", function () {
            mobilityOptionsDiv.style.display = "block";
            if (document.getElementById("map-container").style.display === "block") {
                // If map is displayed, add a circle
                L.circle([document.getElementById("latitude").value, document.getElementById("longitude").value], {
                    color: 'red',
                    fillColor: '#f03',
                    fillOpacity: 0.4,
                    radius: document.getElementById("radiusFederation").value
                }).addTo(map);
            }
        });

    </script>

    <script>
        // Detect number of additional participants to deploy and show inputs below (one for participant, below additionalParticipants) to indicate the round of deployment of each one
        additionalParticipants = document.getElementById("additionalParticipants");
        additionalParticipants.addEventListener("change", function () {
            console.log(additionalParticipants.value);
            // Remove all elements with class "additional-participant-item"
            $(".additional-participant-item").remove();
            // Add new elements
            for (var i = 0; i < additionalParticipants.value; i++) {
                var participantItem = document.createElement("div");
                participantItem.style.marginLeft = "20px";
                participantItem.classList.add("additional-participant-item");

                var participantHeading = document.createElement("h5");
                participantHeading.textContent = "Round of deployment (participant " + (i + 1) + ")";
                participantItem.appendChild(participantHeading);

                var participantInput = document.createElement("input");
                participantInput.type = "number";
                participantInput.classList.add("form-control");
                participantInput.id = "roundsAdditionalParticipant" + i;
                participantInput.placeholder = "round";
                participantInput.min = "1";
                participantInput.value = "1";
                participantInput.style.display = "inline";
                participantInput.style.width = "20%";
                participantItem.appendChild(participantInput);

                document.getElementById("additional-participants-items").appendChild(participantItem);
            }
        });
    </script>

    <script>
        // Generate defense with reputation system configs
        // When click on "with-reputation-btn" check input, dife "mtd-strategy"

        mtdStrategyDiv = document.getElementById("mtd-strategy")
        withoutReputationBtn = document.getElementById("without-reputation-btn");
        withoutReputationBtn.addEventListener("click", function () {
            mtdStrategyDiv.style.display = "none";
        });
        // When click on "with-reputation-btn" check input, display "predefined-topology"

        withReputationBtn = document.getElementById("with-reputation-btn");
        withReputationBtn.addEventListener("click", function () {
            mtdStrategyDiv.style.display = "block";
        });

        // When click on "with-reputation-btn" check input, display "predefined-topology"
        targetAggregation = document.getElementById("target-aggregation")
        targetAggregationSelect = document.getElementById("dynamic-aggregation-btn");
        targetAggregationSelect.addEventListener("change", function () {
            if (this.checked) {
                targetAggregation.style.display = "block";
                document.getElementById("aggregationSelect").value = document.getElementById("dynamicAggregationModeSelect").value
            } else {
                targetAggregation.style.display = "none";
            }
        });

        // When click on "reactive Aggregator" Option of dynamic-aggregation-btn, check input, display default aggregation algorithm dropdown
        let asdf = document.getElementById("dynamicAggregationModeSelect")
        asdf.addEventListener("change", function () {
            if (this.value === "DynamicAggregator") {
                document.getElementById("aggregationSelect").value = "DynamicAggregator";
            }
            if (this.value === "ReactiveAggregator") {
                document.getElementById("aggregationSelect").value = "ReactiveAggregator";
                document.getElementById("reactiveAggregatorDefaultDiv").style.display = "block";
            } else {
                document.getElementById("reactiveAggregatorDefaultDiv").style.display = "none";
            }
        });

    </script>

    <script>
        // Generate matrix for the topology (predefined network topology)

        predefinedTopologyDiv = document.getElementById("predefined-topology")
        customTopologyBtn = document.getElementById("custom-topology-btn");
        customTopologyBtn.addEventListener("click", function () {
            predefinedTopologyDiv.style.display = "none";
        });
        // When click on "predefined-topology-btn" check input, display "predefined-topology"
        predefinedTopologyBtn = document.getElementById("predefined-topology-btn");
        predefinedTopologyBtn.addEventListener("click", function () {
            predefinedTopologyDiv.style.display = "block";
        });

        document.getElementById("networkTopologyRandom").addEventListener("click", function () {
            var n_nodes_predefined = document.getElementById("predefined-topology-nodes").value;
            n_nodes_predefined = parseInt(n_nodes_predefined);

            // Remove all nodes and links in the graph
            gData = {
                nodes: [],
                links: []
            };

            gData = {
                nodes: [...Array(n_nodes_predefined).keys()].map(i => ({
                    id: i,
                    ip: "127.0.0.1",
                    port: "45000",
                    role: i === 0 ? "aggregator" : "trainer",
                    malicious: false,
                    proxy: false,
                    start: (i === 0),
                    resourceConstricted: false,
                    resourceConstraintCPU: 0,
                    resourceConstraintLatency: 0,
                    neighbors: [],
                    links: []
                })),
                links: []
            };

            // Check value of "federationArchitecture"
            if (document.getElementById("federationArchitecture").value === "DFL") {
                // All nodes are aggregator
                gData.nodes.forEach(node => node.role = "aggregator");
            } else if (document.getElementById("federationArchitecture").value === "SDFL") {
                // All nodes are trainer
                gData.nodes.forEach(node => node.role = node.id === 0 ? "aggregator" : "trainer");
            } else {
                gData.nodes.forEach(node => node.role = node.id === 0 ? "server" : "trainer");
            }


            if ($("#predefined-topology-select").val() === 'Fully') {
                // Update gData: create a link between each node
                for (var i = 0; i < gData.nodes.length; i++) {
                    for (var j = 0; j < gData.nodes.length; j++) {
                        if (i !== j) {
                            gData.links.push({ source: i, target: j });
                        }
                    }
                }
            }
            // If networkTopology is changed to Ring, gData is updated to a ring graph
            else if ($("#predefined-topology-select").val() === 'Ring') {
                // Update gData: create a link between each node and its two neighbors
                for (var i = 0; i < gData.nodes.length; i++) {
                    gData.links.push({ source: i, target: (i + 1) % gData.nodes.length });
                    gData.links.push({ source: i, target: (i + gData.nodes.length - 1) % gData.nodes.length });
                }
            }
            // If networkTopology is changed to Star, gData is updated to a star graph
            else if ($("#predefined-topology-select").val() === 'Star') {
                // Update gData: create a link between each node and the central node
                for (var i = 0; i < gData.nodes.length; i++) {
                    gData.links.push({ source: i, target: 0 });
                }
            } else if ($("#predefined-topology-select").val() === 'Random') {
                // Update gData: create a link between each node and a random node
                for (var i = 0; i < gData.nodes.length; i++) {
                    var randomNode = Math.floor(Math.random() * gData.nodes.length);
                    while (randomNode === i) {
                        randomNode = Math.floor(Math.random() * gData.nodes.length);
                    }
                    gData.links.push({ source: i, target: randomNode });
                }
            }

            if (document.getElementById("predefined-topology-nodes").value > 10) {
                document.getElementById("reportingSwitch").checked = false;
                document.getElementById("reportingSwitch").disabled = true;
            } else {
                document.getElementById("reportingSwitch").checked = true;
                document.getElementById("reportingSwitch").disabled = false;
            }

            // Update the graph
            updateGraph();

        });

    </script>

    <script>
        // If federationArchitecture is changed to CFL, gData is updated to Star graph
        $('#federationArchitecture').change(function () {
            if ($(this).val() === 'CFL') {
                $('#predefined-topology-btn').click();
                $('#predefined-topology-select').val('Star');
                $('#predefined-topology-select').prop('disabled', true);
                // Change value of the input "predefined-topology-nodes" to number of nodes
                $('#predefined-topology-nodes').val(gData.nodes.length);
                // Click on "networkTopologyRandom" to update the graph
                $('#networkTopologyRandom').click();

                // Update gData: change the role of the central node to "server"
                gData.nodes[0].role = "server";
                // All nodes minus the central node are trainer
                for (var i = 1; i < gData.nodes.length; i++) {
                    gData.nodes[i].role = "trainer";
                }
            } else if ($(this).val() === 'DFL') {
                $('#predefined-topology-select').prop('disabled', false);
                for (var i = 0; i < gData.nodes.length; i++) {
                    gData.nodes[i].role = "aggregator";
                }
            } else if ($(this).val() === 'SDFL') {
                $('#predefined-topology-select').prop('disabled', false);
                gData.nodes[0].role = "aggregator";
                for (var i = 1; i < gData.nodes.length; i++) {
                    gData.nodes[i].role = "trainer";
                }
            } else {
                $('#predefined-topology-select').prop('disabled', false);
            }

            // Reload the graph
            updateGraph();
            $('#predefined-topology-select').trigger('change');

        })
            ;
    </script>


    <script>
        // Generate configuration for each participant. The configuration is generated when the user clicks on the "Generate" button.
        // The configuration is generated according to the selected federation architecture and the selected network topology.
        // It enables to modify the configuration before deploying it.

        async function formConfigurations() {
            let formConfigurations = document.getElementById("form-textareas");
            let numberOfNodes = document.getElementById("nodes").value;
            if (isNaN(numberOfNodes)) {
                return;
            }
            let textAreas = "";
            for (let i = 0; i < numberOfNodes; i++) {
                textAreas += `<h4>Participant ${i}</h4>`;
                let response = await fetch(`/nebula/dashboard/deployment/participant/file`);
                let json = await response.json();
                textAreas += `<textarea class="form-control" rows="10" cols="50" style="width:100%;" name="participant${i}">${JSON.stringify(json, null, 4)}</textarea>`;
                // textAreas += `<textarea class="form-control" rows="10" cols="50" name="scenario" id="scenario" style="width:100%;"></textarea>`;
            }
            formConfigurations.innerHTML = textAreas;
        }

        function setValue(newValue, htmlElement) {
            htmlElement.innerHTML = newValue;
        }
    </script>

    <script>
        // Update attacks configuration

        var manualMalicious = false

        document.getElementById("malicious-nodes-select").addEventListener("change", function(){
            if(this.value == "Manual"){
                document.getElementById("poisoned-node-percent").value = 0;
                document.getElementById("poisoned-node-percent").disabled = true;
                manualMalicious = true;
            }else{
                document.getElementById("poisoned-node-percent").disabled = false;
                manualMalicious = false;
            }
        });

        document.getElementById("poisoning-attack-select").addEventListener("change", function (){
            if(this.value == "No Attack"){
                document.getElementById("poisoned-node-title").style.display = "none";
                document.getElementById("poisoned-node-percent-container").style.display = "none";
                document.getElementById("poisoned-sample-title").style.display = "none";
                document.getElementById("poisoned-sample-percent-container").style.display = "none";
                document.getElementById("poisoned-noise-title").style.display = "none";
                document.getElementById("poisoned-noise-percent-container").style.display = "none";
            }
            else if(this.value == "Label Flipping"){
                document.getElementById("poisoned-node-title").style.display = "block";
                document.getElementById("poisoned-node-percent-container").style.display = "block";
                document.getElementById("poisoned-sample-percent").value = 0;
                document.getElementById("poisoned-sample-title").style.display = "none";
                document.getElementById("poisoned-sample-percent-container").style.display = "none";
                document.getElementById("poisoned-noise-title").style.display = "block";
                document.getElementById("poisoned-noise-percent-container").style.display = "block";
            }
            else if(this.value == "GLLNeuronInversionAttack" || this.value == "NoiseInjectionAttack" || this.value == "SwappingWeightsAttack" || this.value == "DelayerAttack"){
                document.getElementById("poisoned-node-title").style.display = "block";
                document.getElementById("poisoned-node-percent-container").style.display = "block";
                document.getElementById("poisoned-sample-title").style.display = "none";
                document.getElementById("poisoned-sample-percent-container").style.display = "none";
                document.getElementById("poisoned-noise-title").style.display = "none";
                document.getElementById("poisoned-noise-percent-container").style.display = "none";
            }
            else{
                document.getElementById("poisoned-node-title").style.display = "block";
                document.getElementById("poisoned-node-percent-container").style.display = "block";
                document.getElementById("poisoned-sample-title").style.display = "block";
                document.getElementById("poisoned-sample-percent-container").style.display = "block";
                document.getElementById("poisoned-noise-title").style.display = "block";
                document.getElementById("poisoned-noise-percent-container").style.display = "block";
            }
        });
    </script>

    <script>
        // Dynamically generate the configuration for each participant included in the graph

        function getNumberOfNodes() {
            return Graph.graphData().nodes.length;
        }

        function getNumberOfNodesAndUpdate() {
            // Update the label of info-participants
            let numberOfNodes = getNumberOfNodes();
            document.getElementById("info-participants-number").innerHTML = numberOfNodes;

            // For each node, add a label in the div with id "participant-items"
            const participantItems = document.getElementById("participant-items");
            participantItems.innerHTML = "";
            for (let i = 0; i < getNumberOfNodes(); i++) {
                const node = Graph.graphData().nodes[i];
                // const participantItem = document.createElement("div");
                // participantItem.classList.add("col-md-2");
                // participantItem.classList.add("participant-item");
                const participantItem_img = document.createElement("img");
                participantItem_img.id = `participant-img-${i}`;
                participantItem_img.setAttribute("data-id", i.toString());
                participantItem_img.src = "{{ url_for('static', path='images/device.png') }}";
                participantItem_img.width = 50
                participantItem_img.height = 50
                participantItem_img.style.marginRight = "10px";

                const label = document.createElement("label");
                label.setAttribute("for", "participant-" + i);
                label.setAttribute("data-id", i.toString());
                label.innerHTML = "Participant " + i;
                label.style.marginRight = "10px";

                const info = document.createElement("button")
                info.id = "participant-" + i + "-btn";
                info.setAttribute("data-id", i.toString());
                info.type = "button";
                info.classList.add("btn");
                info.classList.add("btn-info-participant");
                info.innerHTML = "Details";
                info.style.border = "none";
                info.style.cursor = "pointer";

                // When click the button, show the modal with the information of the participant
                info.addEventListener("click", function () {
                    // Get the participant information
                    const participant = Graph.graphData().nodes[i];
                    // Set the title of the modal
                    document.getElementById("participant-modal-title").innerHTML = "Participant " + i;
                    // Set the content of the modal
                    // Add the IP label with an input for write the IP
                    const ipLabel = document.createElement("label");
                    ipLabel.setAttribute("for", "participant-" + i + "-ip");
                    ipLabel.innerHTML = "IP";
                    const ipInput = document.createElement("input");
                    ipInput.id = "participant-" + i + "-ip";
                    ipInput.type = "text";
                    ipInput.defaultValue = participant.ip;

                    document.getElementById("participant-modal-content").innerHTML = "";
                    document.getElementById("participant-modal-content").appendChild(ipLabel);
                    document.getElementById("participant-modal-content").appendChild(document.createElement("br"));
                    document.getElementById("participant-modal-content").appendChild(ipInput);
                    // Add return line
                    document.getElementById("participant-modal-content").appendChild(document.createElement("br"));

                    // Add the port label with an input for write the port
                    const portLabel = document.createElement("label");
                    portLabel.setAttribute("for", "participant-" + i + "-port");
                    portLabel.innerHTML = "Port";
                    const portInput = document.createElement("input");
                    portInput.id = "participant-" + i + "-port";
                    portInput.type = "text";
                    portInput.defaultValue = participant.port;


                    document.getElementById("participant-modal-content").appendChild(portLabel);
                    document.getElementById("participant-modal-content").appendChild(document.createElement("br"));
                    document.getElementById("participant-modal-content").appendChild(portInput);

                    document.getElementById("participant-modal-content").innerHTML += "<br><b>Neighbors:</b> " +
                        participant.neighbors.length + "<br><b>Role:</b> " +
                        participant.role + "<br><b>Start:</b> " +
                        participant.start;
                    const resourceConstraintsDiv = document.createElement("div");
                    resourceConstraintsDiv.innerHTML = `<br><h4>Add Resource Constraints to the node <small id="modelHelp" class="form-text text-muted"><i id="resourceConstraintsHelpIcon" class="fa fa-info-circle"></i>
                        </small></h4>
                    <div class="form-check form-check-inline">
                        <input class="form-check-input" type="radio" name="resource-constraints" id="without-resource-constraints-btn"
                            checked>
                        <label class="form-check-label" for="without-resource-constraints-btn">Disable Resource Constraints</label>
                    </div>
                    <div class="form-check form-check-inline">
                        <input class="form-check-input" type="radio" name="resource-constraints" id="with-resource-constraints-btn">
                        <label class="form-check-label" for="with-resource-constraints-btn">Enable Resource Constraints</label>
                    </div>
                    <div id="resource-constraints" style="display: none;">
                            <h5 class="step-title">CPU Limit - <small>Choose a number between 0.01 and 1</small></h5>
                           <div class="form-check form-check-inline">
                            <input type="number" class="form-control" id="resource-constraint-cpu" placeholder="CPU Limit" min="0.01" max="1" step="0.01" value="0.3">
                        </div>
                            <h5 class="step-title">Additional Latency - <small>Choose a number between 0ms and 50ms</small></h5>
                        <div class="form-check form-check-inline">
                            <input type="number" class="form-control" id="resource-constraint-latency" placeholder="Additional Latency" min="0" max="50" step="1" value="0">
                        </div>
                        <br>
                        <button type="button" style="margin-top:10px" class="btn btn-secondary" id="random_constraints_button">Generate random constraints</button>
                    </div>
`;

                    document.getElementById("participant-modal-content").appendChild(resourceConstraintsDiv);
                    contentResourceConstraintsHelp = '<ul>\n' +
                        '                               <li>CPU: Limit the node to x cores via docker</li>' +
                        '                               <li>Latency: Introduce additional networking latency to the nodes communications</li>' +
                        '                             </ul>'
                    var popoverTriggerEl = document.getElementById("resourceConstraintsHelpIcon");
                    var popover = new bootstrap.Popover(popoverTriggerEl, {
                        title: "Resource Constraints",
                        content: contentResourceConstraintsHelp,
                        trigger: "hover",
                        placement: "right",
                        html: true,
                        container: "body",
                        delay: { show: 500, hide: 100 },
                    });
                    // show or hide the configuration of the resource constraints
                    withoutResourceConstraintsButton = document.getElementById("without-resource-constraints-btn");
                    withoutResourceConstraintsButton.addEventListener("click", function () {
                        document.getElementById("resource-constraints").style.display = "none";
                    });
                    withResourceConstraintsButton = document.getElementById("with-resource-constraints-btn");
                    withResourceConstraintsButton.addEventListener("click", function () {
                        document.getElementById("resource-constraints").style.display = "block";
                    });
                    // check the radio button for resource constraints if applicable and show the configuration fields
                    if (participant.resourceConstricted) {
                        document.getElementById("with-resource-constraints-btn").checked = true;
                        document.getElementById("resource-constraints").style.display = "block";
                    }
                    // set the correct values for the config fields:
                    if (participant.resourceConstraintCPU !== 0) {
                        document.getElementById("resource-constraint-cpu").value = participant.resourceConstraintCPU;
                    }
                    if (participant.resourceConstraintLatency !== 0) {
                        document.getElementById("resource-constraint-latency").value = participant.resourceConstraintLatency;
                    }
                    // set the correct ids for the config fields
                    document.getElementById("resource-constraint-cpu").setAttribute("id", "resource-constraint-cpu-" + i.toString());
                    document.getElementById("resource-constraint-latency").setAttribute("id", "resource-constraint-latency-" + i.toString());
                    // add event listener to the random constraints button
                    document.getElementById("random_constraints_button").addEventListener("click", function () {
                        addRandomConstraints(i);
                    });
                    // Show the modal
                    $('#participant-modal').modal('show');
                });

                const start = document.createElement("button")
                start.id = "participant-" + i + "-start-btn";
                start.setAttribute("data-id", i.toString());
                start.type = "button";
                start.classList.add("btn");
                start.innerHTML = "Start";
                start.style.marginLeft = "10px";
                start.style.border = "none";
                start.style.cursor = "pointer";
                // Add text when mouse is over the image
                if (node.start) {
                    start.classList.add("participant-started");
                    start.title = `Participant ${i} (start node)`;
                } else {
                    start.classList.add("participant-not-started");
                    start.title = `Participant ${i} (not start node)`;
                }

                start.addEventListener("click", function () {
                    if (document.getElementsByClassName("participant-started").length > 0) {
                        // Get data-id of the participant started
                        Graph.graphData().nodes[document.getElementsByClassName("participant-started")[0].getAttribute("data-id")].start = false;
                        current_start_node = document.getElementsByClassName("participant-started")[0];
                        current_start_node.classList.remove("participant-started");
                        current_start_node.classList.add("participant-not-started");
                        start.title = `Participant ${i} (not start node)`;
                        // Remove the start node using node that I removed the class
                    }
                    // Assign started class to the clicked participant-item
                    start.classList.remove("participant-not-started");
                    start.classList.add("participant-started");
                    start.title = `Participant ${i} (start node)`;
                    // Update the start property of the node
                    Graph.graphData().nodes[i].start = true;
                });

                document.getElementById("participant-modal-save").addEventListener("click", function () {
                    const participant = Graph.graphData().nodes[i];
                    participant.ip = document.getElementById("participant-" + i + "-ip").value;
                    participant.port = document.getElementById("participant-" + i + "-port").value;
                    if (document.getElementById("with-resource-constraints-btn").checked) {
                        participant.resourceConstricted = true;
                        participant.resourceConstraintCPU = Number(document.getElementById("resource-constraint-cpu-" + i).value);
                        participant.resourceConstraintLatency = Number(document.getElementById("resource-constraint-latency-" + i).value);
                        }
                    Graph.graphData(Graph.graphData());
                });

                // Create div named "participant-item" and add the elements
                const participantItem = document.createElement("div");
                participantItem.classList.add("col-md-2");
                participantItem.classList.add("participant-item");
                participantItem.appendChild(participantItem_img);
                participantItem.appendChild(label);
                participantItem.appendChild(info);
                participantItem.appendChild(start);

                // Add the div to the participant list
                participantItems.appendChild(participantItem);
            }

            // If there is no participant-started, add the class to the first participant
            if (document.getElementsByClassName("participant-started").length === 0) {
                document.getElementById("participant-0-start-btn").classList.add("participant-started");
                document.getElementById("participant-0-start-btn").title = `Participant 0 (start node)`;
                Graph.graphData().nodes[0].start = true;
            }
        }
        function addRandomConstraints(n) {
            document.getElementById("resource-constraint-cpu-"+String(n)).value = (Math.random() * 0.7 + 0.3).toFixed(2);
            document.getElementById("resource-constraint-latency-"+String(n)).value = Math.floor(Math.random() * 50) + 1
        }
    </script>

    <script>
        // Detect if input network-subnet is changed, if it is changed, update the graph
        document.getElementById("network-subnet").addEventListener("change", function () {
            // Update the graph
            updateGraph();
        });
    </script>

    <script>
        // Create the graph object

        function updateGraph() {
            // Global update of the graph
            gDataUpdate(gData);
            Graph.refresh();
            Graph.graphData(gData);
            getNumberOfNodesAndUpdate();
        }

        function gDataUpdate() {
            console.log("gDataUpdate");
            // Remove duplicated links
            for (var i = 0; i < gData.links.length; i++) {
                for (var j = i + 1; j < gData.links.length; j++) {
                    if ((gData.links[i].source === gData.links[j].source && gData.links[i].target === gData.links[j].target) ||
                        gData.links[i].source === gData.links[j].target && gData.links[i].target === gData.links[j].source) {
                        gData.links.splice(j, 1);
                    }
                }
            }
            // Update neighbors of each node in gData
            console.log("Update neighbors of each node in gData");
            gData.links.forEach(function (link) {
                console.log(link);
                for (var i = 0; i < gData.nodes.length; i++) {
                    if (gData.nodes[i].id === link.source) {
                        console.log("Update neighbor of node " + gData.nodes[i].id + " with node " + link.target);
                        gData.nodes[i].neighbors.push(link.target);
                    }
                    if (gData.nodes[i].id === link.target) {
                        console.log("Update neighbor of node " + gData.nodes[i].id + " with node " + link.source);
                        gData.nodes[i].neighbors.push(link.source);
                    }
                }

                // Remove duplicated neighbors (same id) and my id
                for (var i = 0; i < gData.nodes.length; i++) {
                    gData.nodes[i].neighbors = gData.nodes[i].neighbors.filter((item, index) => gData.nodes[i].neighbors.indexOf(item) === index);
                    gData.nodes[i].neighbors = gData.nodes[i].neighbors.filter((item, index) => item !== gData.nodes[i].id);
                }

            });

            // All nodes have to have the IP from the input docker-options-network-address. Each node have the IP plus 1, starting from the IP in the input plus 1
            var nodes = gData.nodes;
            var ip = document.getElementById("network-subnet").value;
            var ip_split = ip.split("/");
            ip_split = ip_split[0].split(".");
            var ip_last = parseInt(ip_split[3]);
            for (var i = 0; i < nodes.length; i++) {
                // Each node has a different IP in docker network, but the same localhost is used for processes
                // Depending on docker-radio and process-radio, the IP is different
                if (document.getElementById("process-radio").checked) {
                    nodes[i].ip = "127.0.0.1";
                } else {
                    nodes[i].ip = ip_split[0] + "." + ip_split[1] + "." + ip_split[2] + "." + (ip_last + i + 2);
                }
                // Port starts from 45001 and increases by 1
                nodes[i].port = (45001 + i).toString();
            }
            gData.nodes = nodes;

            console.log(gData);
        }

        const width = document.getElementById('3d-graph').offsetWidth;
        const height = document.getElementById('3d-graph').offsetHeight;
        console.log("Width: " + width + " | Height: " + height);
        // When resize the window, resize the graph
        window.addEventListener("resize", function () {
            console.log("Width: " + document.getElementById('3d-graph').offsetWidth + " | Height: " + document.getElementById('3d-graph').offsetHeight);
            Graph.width(document.getElementById('3d-graph').offsetWidth);
            Graph.height(document.getElementById('3d-graph').offsetHeight);
        });

        const N = 3;
        let gData = {
            nodes: [...Array(N).keys()].map(i => ({
                id: i,
                ip: "127.0.0.1",
                port: "45000",
                role: "aggregator",
                malicious: false,
                proxy: false,
                resourceConstricted: false,
                resourceConstraintCPU: 0,
                resourceConstraintLatency: 0,
                start: (i === 0),
                neighbors: [],
                links: [],
            })),
            // Default links between nodes (fully connected)
            links: [...Array(N).keys()].map(i => ({
                source: i,
                target: (i + 1) % N
            }))
        };

        gDataUpdate();

        let selectedNodes = new Set();
        let aggregators = new Set();
        let trainers = new Set();
        // Add all nodes to the set of trainers
        for (let i = 0; i < gData.nodes.length; i++) {
            aggregators.add(i);
        }

        const Graph = ForceGraph3D()
            (document.getElementById('3d-graph'))
            .nodeThreeObject(node => {
                let geometry;
                let main_color;
                let spriteMaterial;

                switch (node.role) {
                    case 'aggregator':
                        // Sphere with orange color
                        console.log("Three object of node " + node.id + " is aggregator");
                        geometry = new THREE.SphereGeometry(5);
                        main_color = "#d95f02"
                        break;
                    case 'trainer':
                        // Cube with blue color
                        console.log("Three object of node " + node.id + " is trainer");
                        geometry = new THREE.ConeGeometry(5, 12);
                        main_color = "#7570b3"
                        break;
                    case 'server':
                        // Cube with green color
                        console.log("Three object of node " + node.id + " is server");
                        geometry = new THREE.BoxGeometry(10, 10, 10);
                        main_color = "#1b9e77"
                        break;
                    default:
                        // For any other unexpected roles, you can decide to use a default shape or omit this case
                        console.log("Three object of node " + node.id + " is default");
                        break;
                }

                if (node.malicious) {
                    // Change the geometry
                    geometry = new THREE.TorusGeometry(5, 2, 16, 100);
                    // Change the color of the node to red
                    main_color = "#000000";
                }

                if (node.proxy) {
                    // Same as the aggregator but with a special mark (a cross)
                    geometry = new THREE.SphereGeometry(5);
                    main_color = "#d95f02";

                    // Create a canvas where we can draw the text
                    const canvas = document.createElement('canvas');
                    const context = canvas.getContext('2d');
                    context.font = '80px Arial';
                    context.fillText('PROXY', 0, 70);

                    // Create a texture from the canvas
                    const texture = new THREE.CanvasTexture(canvas);

                    // Create a SpriteMaterial with the texture
                    spriteMaterial = new THREE.SpriteMaterial({ map: texture });
                }

                const isSelected = selectedNodes.has(node);
                const color = isSelected ? '#9e1b1b' : main_color;
                console.log("Three object of node " + node.id + " is " + color);

                const mesh = new THREE.Mesh(
                    geometry,
                    new THREE.MeshLambertMaterial({
                        color: color,
                        transparent: false,
                        opacity: 0.75
                    })
                );

                if (spriteMaterial) {
                    const sprite = new THREE.Sprite(spriteMaterial);
                    sprite.scale.set(10, 10 * 0.7, 5);
                    sprite.position.set(0, 5, 0);
                    mesh.add(sprite);
                }

                return mesh;
            })
            .showNavInfo(true)
            .width(width)
            .height(height)
            .backgroundColor('#ffffff')
            .nodeLabel(node => `<p style="color: black">ID: ${node.id} | Role: ${node.role} | ` + (node.malicious ? 'Malicious' : 'Honest') + `</p>`)
            .onNodeRightClick((node, event) => {
                console.log(node);
                console.log(event);
                // Display a dropdown menu with the options next to the node
                // The options should be: "Add aggregator", "Add trainer", "Remove node"
                const graphContainerRect = document.getElementById("3d-graph-container").getBoundingClientRect();
                var dropdown = document.getElementById("node-dropdown");
                // Reset the dropdown menu
                dropdown.innerHTML = "";
                dropdown.style.display = "block";
                // Put the dropdown in the same location as the node
                dropdown.style.left = event.clientX + "px";
                dropdown.style.top = event.clientY + "px";

                dropdown.style.position = "absolute";
                dropdown.style.zIndex = "1000";
                dropdown.style.backgroundColor = "white";
                dropdown.style.border = "1px solid black";
                dropdown.style.padding = "10px";
                dropdown.style.borderRadius = "5px";
                dropdown.style.boxShadow = "0 0 10px rgba(0,0,0,0.5)";

                // Add the node id to the dropdown
                dropdown.setAttribute("data-id", node.id);

                const title = document.createElement("h5");
                title.innerHTML = "Node " + node.id;

                // Create the options for the dropdown with specific actions when clicked
                const addNode = document.createElement("a");
                addNode.innerHTML = "<i class=\"fa fa-plus\" aria-hidden=\"true\"></i> Add node";
                addNode.style.display = "block";
                addNode.style.cursor = "pointer";
                addNode.style.padding = "5px";
                addNode.style.borderRadius = "5px";
                addNode.style.marginBottom = "5px";
                addNode.classList.add("dropdown-item");
                addNode.addEventListener("click", function () {
                    console.log("Add node");
                    console.log(gData);
                    console.log(node);
                    // Activate custom topology
                    document.getElementById("custom-topology-btn").checked = true;
                    document.getElementById("predefined-topology").style.display = "none";
                    const newNode = {
                        id: gData.nodes.length,
                        ip: "127.0.0.1",
                        port: "45000",
                        role: 'aggregator',
                        malicious: false,
                        proxy: false,
                        resourceConstricted: false,
                        resourceConstraintCPU: 0,
                        resourceConstraintLatency: 0,
                        start: false
                    };
                    newNode.neighbors = [node];
                    node.neighbors.push(newNode.id);
                    // Update the graph
                    gData.nodes.push(newNode);
                    gData.links.push({ source: newNode, target: node });
                    updateGraph();
                });

                const removeNode = document.createElement("a");
                removeNode.innerHTML = "<i class=\"fa fa-minus\" aria-hidden=\"true\"></i> Remove node";
                removeNode.style.display = "block";
                removeNode.style.cursor = "pointer";
                removeNode.style.padding = "5px";
                removeNode.style.borderRadius = "5px";
                removeNode.style.marginBottom = "5px";
                removeNode.classList.add("dropdown-item");
                removeNode.addEventListener("click", function () {
                    console.log("Remove node");
                    // Activate custom topology
                    document.getElementById("custom-topology-btn").checked = true;
                    document.getElementById("predefined-topology").style.display = "none";
                    // Delete the node from the graph
                    if (gData.nodes.length > 1) {
                        let { nodes, links } = gData;
                        links = links.filter(l => l.source.id !== node.id && l.target.id !== node.id); // Remove links attached to node
                        nodes.splice(node.id, 1); // Remove node
                        nodes.forEach((n, idx) => {
                            // Remove neighbors from node
                            n.neighbors = n.neighbors.filter(l => l.id !== node.id);
                            n.id = idx; // Reset node ids to array index
                            n.port = "45000";
                        });
                        // Graph.graphData({nodes, links});
                        gData.nodes = nodes;
                        gData.links = links;
                    }
                    updateGraph();
                });

                const changeRole = document.createElement("a");
                changeRole.innerHTML = "<i class=\"fa fa-refresh\" aria-hidden=\"true\"></i> Change role";
                changeRole.style.display = "block";
                changeRole.style.cursor = "pointer";
                changeRole.style.padding = "5px";
                changeRole.style.borderRadius = "5px";
                changeRole.style.marginBottom = "5px";
                changeRole.classList.add("dropdown-item");
                changeRole.addEventListener("click", function () {
                    console.log("Change role");
                    if (node.role === 'trainer') {
                        node.role = 'aggregator';
                        aggregators.add(node);
                        trainers.delete(node);
                    } else if (node.role === 'aggregator') {
                        node.role = 'trainer';
                        aggregators.delete(node);
                        trainers.add(node);
                    }
                    updateGraph();
                });

                const changeMalicious = document.createElement("a");
                changeMalicious.innerHTML = "<i class=\"fa fa-exclamation-triangle\" aria-hidden=\"true\"></i> Change malicious";
                changeMalicious.style.display = "block";
                if(!manualMalicious){
                    changeMalicious.style.opacity = "0.5";
                    changeMalicious.style.cursor = "not-allowed";
                }
                else{
                    changeMalicious.style.cursor = "pointer";
                }
                changeMalicious.style.padding = "5px";
                changeMalicious.style.borderRadius = "5px";
                changeMalicious.style.marginBottom = "5px";
                changeMalicious.classList.add("dropdown-item");
                changeMalicious.addEventListener("click", function () {
                    if(!manualMalicious){
                        return;
                    }
                    console.log("Change malicious");
                    node.malicious = !node.malicious;
                    updateGraph();
                });

                const changeProxy = document.createElement("a");
                changeProxy.innerHTML = "<i class=\"fa fa-exchange\" aria-hidden=\"true\"></i> Change proxy";
                changeProxy.style.display = "block";
                changeProxy.style.cursor = "pointer";
                changeProxy.style.padding = "5px";
                changeProxy.style.borderRadius = "5px";
                changeProxy.style.marginBottom = "5px";
                changeProxy.classList.add("dropdown-item");
                changeProxy.addEventListener("click", function () {
                    console.log("Change proxy");
                    node.proxy = !node.proxy;
                    updateGraph();
                });

                // Add the options to the dropdown
                dropdown.appendChild(title);
                if (document.getElementById("federationArchitecture").value !== "CFL") {
                    dropdown.appendChild(addNode);
                    dropdown.appendChild(removeNode);
                    dropdown.appendChild(changeRole);
                    dropdown.appendChild(changeProxy);
                }
                dropdown.appendChild(changeMalicious);

            })
            .onNodeClick((node, event) => {
                // If the node is not in the selected nodes, add it
                if (!selectedNodes.has(node)) {
                    selectedNodes.add(node);
                } else {
                    selectedNodes.delete(node);
                }
                if (selectedNodes.size === 2) {
                    console.log("Two nodes selected");
                    // Activate custom topology
                    document.getElementById("custom-topology-btn").checked = true;
                    document.getElementById("predefined-topology").style.display = "none";
                    const [a, b] = selectedNodes;
                    if (document.getElementById("federationArchitecture").value !== "CFL") {
                        // Add link between the two nodes
                        const link = { source: a, target: b };
                        a.neighbors.push(b.id);
                        b.neighbors.push(a.id);
                        gData.links.push(link);
                    }
                    selectedNodes.clear();
                }
                updateGraph();
            })
            .onLinkClick(link => {
                // Remove link
                console.log("Remove link");
                // Only remove the link if the federation architecture is not CFL
                if (document.getElementById("federationArchitecture").value === "CFL") {
                    return;
                }
                const index = gData.links.indexOf(link);
                console.log(index);
                if (index > -1) {
                    gData.links.splice(index, 1);
                }
                // Remove link from source and target
                const sourceIndex = link.source.links.indexOf(link);
                if (sourceIndex > -1) {
                    link.source.links.splice(sourceIndex, 1);
                }
                const targetIndex = link.target.links.indexOf(link);
                if (targetIndex > -1) {
                    link.target.links.splice(targetIndex, 1);
                }
                Graph.graphData(gData);
                getNumberOfNodesAndUpdate();
            })
            .onNodeHover(node => {
                // no state change
            })
            .linkColor(link => link.color ? 'red' : 'black')
            .linkOpacity(0.6)
            .linkWidth(0.5)
            .graphData(gData);

        getNumberOfNodesAndUpdate();

        document.getElementsByClassName("scene-nav-info")[0].innerHTML = "Right click on a node to open the context menu.";

        function updateColorNodes() {
            // trigger update of highlighted objects in scene
            Graph.nodeColor(Graph.nodeColor())
        }

        // Force resize event to trigger responsive render
        window.dispatchEvent(new Event('resize'));

    </script>

    <script>
        // Hide the dropdown menu when the user clicks outside of it
        window.onclick = function (event) {
            if (!event.target.matches('.dropdown-item')) {
                console.log("Clicked outside");
                var dropdowns = document.getElementsByClassName("dropdown-menu");
                for (var i = 0; i < dropdowns.length; i++) {
                    var openDropdown = dropdowns[i];
                    if (openDropdown.style.display === "block") {
                        openDropdown.style.display = "none";
                    }
                }
            }
        }
    </script>

    <script>
        // Adjacency matrix for the graph

        function getMatrix(nodes, links) {
            // Create an empty matrix
            const matrix = [];
            for (let i = 0; i < nodes.length; i++) {
                matrix[i] = [];
                for (let j = 0; j < nodes.length; j++) {
                    matrix[i][j] = 0;
                }
            }
            // Fill the matrix
            for (let i = 0; i < links.length; i++) {
                const source = typeof links[i].source === 'object' ? links[i].source.id : links[i].source;
                const target = typeof links[i].target === 'object' ? links[i].target.id : links[i].target;
                matrix[source][target] = 1;
                matrix[target][source] = 1;
            }

            // Diagonal is always 0 (avoid self connections)
            for (let i = 0; i < nodes.length; i++) {
                matrix[i][i] = 0;
            }
            console.log(matrix);
            return matrix;
        }

        function setMatrix(nodes, matrix) {
            // Introduce nodes and links in the graph
            const links = [];
            for (let i = 0; i < matrix.length; i++) {
                for (let j = i + 1; j < matrix[i].length; j++) {
                    if (matrix[i][j] === 1) {
                        links.push({ source: i, target: j });
                    }
                }
            }
            gData = { nodes, links };
            updateGraph();
        }

        function getLinks(matrix) {
            const links = [];
            for (let i = 0; i < matrix.length; i++) {
                for (let j = i + 1; j < matrix[i].length; j++) {
                    if (matrix[i][j] === 1) {
                        links.push({ source: i, target: j });
                    }
                }
            }
            return links;
        }

        function getAdjacencyMatrix_html(nodes, links) {
            // Create an empty matrix
            const matrix = [];
            for (let i = 0; i < nodes.length; i++) {
                matrix[i] = [];
                for (let j = 0; j < nodes.length; j++) {
                    matrix[i][j] = 0;
                }
            }
            // Fill the matrix
            for (let i = 0; i < links.length; i++) {
                const source = links[i].source.id;
                const target = links[i].target.id;
                matrix[source][target] = 1;
                matrix[target][source] = 1;
            }
            // Convert the matrix to a string
            let matrixString = "";
            matrix.forEach(row => {
                row.forEach(cell => {
                    matrixString += cell + " ";
                });
                matrixString += "<br>";
            });
            return matrixString;
        }
    </script>

    <script>
        // Change the distance between nodes in the network topology
        // Change the value of the distance input when the value of the number input is changed
        const Settings = function () {
            this.solidDistance = 50;
            this.Distance = 50;
        };
        const settings = new Settings();

        // Open controls
        const linkForce = Graph
            .d3Force('link')
            .distance(link => link.color ? settings.solidDistance : settings.Distance);

        function updateLinkDistance() {
            console.log('updateLinkDistance');
            linkForce.distance(link => link.color ? settings.solidDistance : settings.Distance);
            Graph.numDimensions(3); // Re-heat simulation
        }

        const distanceInput = document.getElementById('distanceInput');
        const distanceValue = document.getElementById('distanceValue');

        distanceInput.addEventListener('input', function () {
            console.log('distanceInput');
            distanceValue.value = distanceInput.value;
            settings.Distance = distanceInput.value;
            updateLinkDistance();
        });

        distanceValue.addEventListener('input', function () {
            console.log('distanceValue');
            distanceInput.value = distanceValue.value;
            settings.Distance = distanceValue.value;
            updateLinkDistance();
        });
    </script>

    {% endblock %}<|MERGE_RESOLUTION|>--- conflicted
+++ resolved
@@ -556,9 +556,7 @@
                             <option>SwappingWeightsAttack</option>
                             <option>DelayerAttack</option>
                         </select>
-<<<<<<< HEAD
-                    </div>
-                    <script>
+                        <script>
                         document.getElementById('poisoning-attack-select').addEventListener('change', function () {
                             var attack = document.getElementById('poisoning-attack-select').value;
                             let list_of_attack_config_div_ids = [
@@ -708,19 +706,11 @@
                     </div>
 
                     <div id="other_attacks_config" style="display: none;">
-                        <h5 class="step-title">% malicious nodes</h5>
-                        <div class="form-check form-check-inline">
-                            <input type="number" class="form-control" id="poisoned-node-percent"
-                                placeholder="% malicious nodes" min="0" value="0" style="display: inline; width: 80%">
-                        </div>
-                        <h5 class="step-title">% samples poisoned by each malicious node</h5>
-                        <div class="form-check form-check-inline">
-=======
                         <h5 id="poisoned-node-title" class="step-title" style="margin-left: 11px; display: none;">% malicious nodes</h5>
-                        <div class="form-check form-check-inline" style="display: none;" id="poisoned-node-percent-container">
-                            <input type="number" class="form-control" id="poisoned-node-percent"
-                                placeholder="% malicious nodes" min="0" value="0" style="display: inline; width: 80%">
-                                <select class="form-control" id="malicious-nodes-select" name="malicious-nodes-select"
+                            <div class="form-check form-check-inline" style="display: none;" id="poisoned-node-percent-container">
+                                <input type="number" class="form-control" id="poisoned-node-percent"
+                                    placeholder="% malicious nodes" min="0" value="0" style="display: inline; width: 80%">
+                                    <select class="form-control" id="malicious-nodes-select" name="malicious-nodes-select"
                                 style="display: inline; width: 10%">
                                 <option selected>Percentage</option>
                                 <option>Manual</option>
@@ -729,23 +719,18 @@
                                 <i id="maliciousHelpIcon" class="fa fa-info-circle" style="cursor: pointer;"></i>
                             </small>
                         </div>
-                        <h5 class="step-title" id="poisoned-sample-title" style="display: none;">% samples poisoned by each malicious node</h5>
-                        <div class="form-check form-check-inline" id="poisoned-sample-percent-container" style="display: none;">
->>>>>>> 24ba2b22
-                            <input type="number" class="form-control" id="poisoned-sample-percent"
-                                placeholder="% samples poisoned in each malicious node" min="0" value="0"
-                                style="display: inline; width: 80%">
+                            <h5 class="step-title" id="poisoned-sample-title" style="display: none;">% samples poisoned by each malicious node</h5>
+                            <div class="form-check form-check-inline" id="poisoned-sample-percent-container" style="display: none;">
+                                <input type="number" class="form-control" id="poisoned-sample-percent"
+                                    placeholder="% samples poisoned in each malicious node" min="0" value="0"
+                                    style="display: inline; width: 80%">
+                            </div>
+                            <h5 id="poisoned-noise-title" class="step-title" style="display: none;">% poisoned noise</h5>
+                            <div class="form-check form-check-inline" id="poisoned-noise-percent-container" style="display: none;">
+                                <input type="number" class="form-control" id="poisoned-noise-percent"
+                                    placeholder="% noise in each poisoned sample" min="0" value="0"
+                                    style="display: inline; width: 80%">
                         </div>
-<<<<<<< HEAD
-                        <h5 class="step-title">% poisoned noise</h5>
-                        <div class="form-check form-check-inline">
-=======
-                        <h5 id="poisoned-noise-title" class="step-title" style="display: none;">% poisoned noise</h5>
-                        <div class="form-check form-check-inline" id="poisoned-noise-percent-container" style="display: none;">
->>>>>>> 24ba2b22
-                            <input type="number" class="form-control" id="poisoned-noise-percent"
-                                placeholder="% noise in each poisoned sample" min="0" value="0"
-                                style="display: inline; width: 80%">
                         </div>
                     </div>
                 </div>
@@ -2353,19 +2338,8 @@
 
                 document.getElementById("yes-button").addEventListener("click", function () {
 
-<<<<<<< HEAD
-                    // TODO : WORKAROUND !!
-                    // if setting data as scenarioStorage.scenariosList, the parameters from the resource constraints are lost
-                    // I am not sure why, and couldn't figure it out.
-                    // It works when i save the scenario manually and then only send this (the one saved last) scenario to the server
-                    // this needs to be fixed properly for multiple scenarios to work
-                    // var data = scenarioStorage.scenariosList;
-                    scenarioStorage.saveScenario()
-                    var data = [scenarioStorage.scenariosList[scenarioStorage.scenariosList.length - 1]]
-=======
                     scenarioStorage.replaceScenario();
                     var data = scenarioStorage.scenariosList;
->>>>>>> 24ba2b22
 
                     // Hide the modal
                     $('#confirm-modal').modal('hide');
