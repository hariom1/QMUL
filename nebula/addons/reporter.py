import asyncio
import importlib
import json
import logging
import aiohttp
import sys
import psutil
import os
from typing import TYPE_CHECKING

if TYPE_CHECKING:
    from nebula.core.network.communications import CommunicationsManager


class Reporter:
    def __init__(self, config, trainer, cm: "CommunicationsManager"):
        logging.info(f"Starting reporter module")
        self.config = config
        self.trainer = trainer
        self.cm = cm
        self.frequency = self.config.participant["reporter_args"]["report_frequency"]
        self.grace_time = self.config.participant["reporter_args"]["grace_time_reporter"]
        self.data_queue = asyncio.Queue()
        self.url = f'http://{self.config.participant["scenario_args"]["controller"]}/nebula/dashboard/{self.config.participant["scenario_args"]["name"]}/node/update'
        self.counter = 0
<<<<<<< HEAD
        
        self.first_net_metrics = True
        self.prev_bytes_sent = 0
        self.prev_bytes_recv = 0
        self.prev_packets_sent = 0
        self.prev_packets_recv = 0
        
        self.acc_bytes_sent = 0
        self.acc_bytes_recv = 0
        self.acc_packets_sent = 0
        self.acc_packets_recv = 0
=======
>>>>>>> a070e478

    async def enqueue_data(self, name, value):
        await self.data_queue.put((name, value))

    async def start(self):
        await asyncio.sleep(self.grace_time)
        asyncio.create_task(self.run_reporter())

    async def run_reporter(self):
        while True:
            if self.config.participant["scenario_args"]["controller"] != "nebula-test":
                await self.__report_status_to_controller()
            await self.__report_data_queue()
            await self.__report_resources()
            self.counter += 1
<<<<<<< HEAD
            if self.counter % 50 == 0:
                logging.info(f"Reloading config file...")
                self.cm.engine.config.reload_config_file()
=======
            # if self.counter % 10 == 0:
            #     logging.info(f"Reloading config file...")
            #     await self.cm.engine.config.reload_config_file()
>>>>>>> a070e478
            await asyncio.sleep(self.frequency)

    async def report_scenario_finished(self):
        url = f'http://{self.config.participant["scenario_args"]["controller"]}/nebula/dashboard/{self.config.participant["scenario_args"]["name"]}/node/done'
        data = json.dumps({"idx": self.config.participant["device_args"]["idx"]})
        headers = {
            "Content-Type": "application/json",
            "User-Agent": f'NEBULA Participant {self.config.participant["device_args"]["idx"]}',
        }
        try:
            async with aiohttp.ClientSession() as session:
                async with session.post(url, data=data, headers=headers) as response:
                    if response.status != 200:
                        logging.error(f"Error received from controller: {response.status} (probably there is overhead in the controller, trying again in the next round)")
                        text = await response.text()
                        logging.debug(text)
                    else:
                        logging.info(f"Participant {self.config.participant['device_args']['idx']} reported scenario finished")
                        return True
        except aiohttp.ClientError as e:
            logging.error(f"Error connecting to the controller at {url}: {e}")
        return False

    async def __report_data_queue(self):
        while not self.data_queue.empty():
            name, value = await self.data_queue.get()
            await self.trainer.logger.log_data({name: value})  # Assuming log_data can be made async
            self.data_queue.task_done()

    async def __report_status_to_controller(self):
        try:
            async with aiohttp.ClientSession() as session:
                async with session.post(
                    self.url,
                    data=json.dumps(self.config.participant),
                    headers={
                        "Content-Type": "application/json",
                        "User-Agent": f'NEBULA Participant {self.config.participant["device_args"]["idx"]}',
                    },
                ) as response:
                    if response.status != 200:
                        logging.error(f"Error received from controller: {response.status} (probably there is overhead in the controller, trying again in the next round)")
                        text = await response.text()
                        logging.debug(text)
        except aiohttp.ClientError as e:
            logging.error(f"Error connecting to the controller at {self.url}: {e}")
        except Exception as e:
            logging.error(f"Error sending status to controller, will try again in a few seconds: {e}")
            await asyncio.sleep(5)

    async def __report_resources(self):
        cpu_percent = psutil.cpu_percent()
        cpu_temp = 0
        try:
            if sys.platform == "linux":
                sensors = await asyncio.to_thread(psutil.sensors_temperatures)
                cpu_temp = sensors.get("coretemp")[0].current if sensors.get("coretemp") else 0
        except Exception as e:
            pass

        pid = os.getpid()
        cpu_percent_process = await asyncio.to_thread(psutil.Process(pid).cpu_percent, interval=1)

        process = psutil.Process(pid)
        memory_process = await asyncio.to_thread(lambda: process.memory_info().rss / (1024**2))
        memory_percent_process = process.memory_percent()
        memory_info = await asyncio.to_thread(psutil.virtual_memory)
        memory_percent = memory_info.percent
        memory_used = memory_info.used / (1024**2)

        disk_percent = psutil.disk_usage("/").percent

        net_io_counters = await asyncio.to_thread(psutil.net_io_counters)
        bytes_sent = net_io_counters.bytes_sent
        bytes_recv = net_io_counters.bytes_recv
        packets_sent = net_io_counters.packets_sent
        packets_recv = net_io_counters.packets_recv
        
<<<<<<< HEAD
        if self.first_net_metrics:
            bytes_sent_diff = 0
            bytes_recv_diff = 0
            packets_sent_diff = 0
            packets_recv_diff = 0
            self.first_net_metrics = False
        else:
            bytes_sent_diff = bytes_sent - self.prev_bytes_sent
            bytes_recv_diff = bytes_recv - self.prev_bytes_recv
            packets_sent_diff = packets_sent - self.prev_packets_sent
            packets_recv_diff = packets_recv - self.prev_packets_recv

        self.prev_bytes_sent = bytes_sent
        self.prev_bytes_recv = bytes_recv
        self.prev_packets_sent = packets_sent
        self.prev_packets_recv = packets_recv
        
        self.acc_bytes_sent += bytes_sent_diff
        self.acc_bytes_recv += bytes_recv_diff
        self.acc_packets_sent += packets_sent_diff
        self.acc_packets_recv += packets_recv_diff
=======
        #Trust_metrics
        if self.config.participant["trust_args"]["with_trustworthiness"]:
            scenario_name = self.config.participant["scenario_args"]["name"]
            idx = self.config.participant["device_args"]["idx"]
            file_bytes_sent = f"app/logs/{scenario_name}/trustworthiness/bytes_sent_participant_{idx}.txt"
            file_bytes_recv = f"app/logs/{scenario_name}/trustworthiness/bytes_recv_participant_{idx}.txt"

            # Save the bytes sent in a file
            with open(file_bytes_sent, 'w') as file:
                file.write(str(bytes_sent))
            # Save the bytes recv in a file
            with open(file_bytes_recv, 'w') as file:
                file.write(str(bytes_recv))
>>>>>>> a070e478

        current_connections = await self.cm.get_addrs_current_connections(only_direct=True)

        resources = {
            "CPU/CPU global (%)": cpu_percent,
            "CPU/CPU process (%)": cpu_percent_process,
            "CPU/CPU temperature (°)": cpu_temp,
            "RAM/RAM global (%)": memory_percent,
            "RAM/RAM global (MB)": memory_used,
            "RAM/RAM process (%)": memory_percent_process,
            "RAM/RAM process (MB)": memory_process,
            "Disk/Disk (%)": disk_percent,
            "Network/Network (bytes sent)": round(self.acc_bytes_sent / (1024 ** 2), 3),
            "Network/Network (bytes received)": round(self.acc_bytes_recv / (1024 ** 2), 3),
            "Network/Network (packets sent)": self.acc_packets_sent,
            "Network/Network (packets received)": self.acc_packets_recv,
            "Network/Connections": len(current_connections),
        }
        self.trainer.logger.log_data(resources)

        if importlib.util.find_spec("pynvml") is not None:
            try:
                import pynvml

                await asyncio.to_thread(pynvml.nvmlInit)
                devices = await asyncio.to_thread(pynvml.nvmlDeviceGetCount)
                for i in range(devices):
                    handle = await asyncio.to_thread(pynvml.nvmlDeviceGetHandleByIndex, i)
                    gpu_percent = (await asyncio.to_thread(pynvml.nvmlDeviceGetUtilizationRates, handle)).gpu
                    gpu_temp = await asyncio.to_thread(pynvml.nvmlDeviceGetTemperature, handle, pynvml.NVML_TEMPERATURE_GPU)
                    gpu_mem = await asyncio.to_thread(pynvml.nvmlDeviceGetMemoryInfo, handle)
                    gpu_mem_percent = round(gpu_mem.used / gpu_mem.total * 100, 3)
                    gpu_power = await asyncio.to_thread(pynvml.nvmlDeviceGetPowerUsage, handle) / 1000.0
                    gpu_clocks = await asyncio.to_thread(pynvml.nvmlDeviceGetClockInfo, handle, pynvml.NVML_CLOCK_SM)
                    gpu_memory_clocks = await asyncio.to_thread(pynvml.nvmlDeviceGetClockInfo, handle, pynvml.NVML_CLOCK_MEM)
                    gpu_fan_speed = await asyncio.to_thread(pynvml.nvmlDeviceGetFanSpeed, handle)
                    gpu_info = {
                        f"GPU/GPU{i} (%)": gpu_percent,
                        f"GPU/GPU{i} temperature (°)": gpu_temp,
                        f"GPU/GPU{i} memory (%)": gpu_mem_percent,
                        f"GPU/GPU{i} power": gpu_power,
                        f"GPU/GPU{i} clocks": gpu_clocks,
                        f"GPU/GPU{i} memory clocks": gpu_memory_clocks,
                        f"GPU/GPU{i} fan speed": gpu_fan_speed,
                    }
                    self.trainer.logger.log_data(gpu_info)
            except Exception:
                pass<|MERGE_RESOLUTION|>--- conflicted
+++ resolved
@@ -23,7 +23,6 @@
         self.data_queue = asyncio.Queue()
         self.url = f'http://{self.config.participant["scenario_args"]["controller"]}/nebula/dashboard/{self.config.participant["scenario_args"]["name"]}/node/update'
         self.counter = 0
-<<<<<<< HEAD
         
         self.first_net_metrics = True
         self.prev_bytes_sent = 0
@@ -35,8 +34,6 @@
         self.acc_bytes_recv = 0
         self.acc_packets_sent = 0
         self.acc_packets_recv = 0
-=======
->>>>>>> a070e478
 
     async def enqueue_data(self, name, value):
         await self.data_queue.put((name, value))
@@ -52,15 +49,10 @@
             await self.__report_data_queue()
             await self.__report_resources()
             self.counter += 1
-<<<<<<< HEAD
+            
             if self.counter % 50 == 0:
                 logging.info(f"Reloading config file...")
                 self.cm.engine.config.reload_config_file()
-=======
-            # if self.counter % 10 == 0:
-            #     logging.info(f"Reloading config file...")
-            #     await self.cm.engine.config.reload_config_file()
->>>>>>> a070e478
             await asyncio.sleep(self.frequency)
 
     async def report_scenario_finished(self):
@@ -139,7 +131,7 @@
         packets_sent = net_io_counters.packets_sent
         packets_recv = net_io_counters.packets_recv
         
-<<<<<<< HEAD
+
         if self.first_net_metrics:
             bytes_sent_diff = 0
             bytes_recv_diff = 0
@@ -161,7 +153,7 @@
         self.acc_bytes_recv += bytes_recv_diff
         self.acc_packets_sent += packets_sent_diff
         self.acc_packets_recv += packets_recv_diff
-=======
+        
         #Trust_metrics
         if self.config.participant["trust_args"]["with_trustworthiness"]:
             scenario_name = self.config.participant["scenario_args"]["name"]
@@ -175,7 +167,6 @@
             # Save the bytes recv in a file
             with open(file_bytes_recv, 'w') as file:
                 file.write(str(bytes_recv))
->>>>>>> a070e478
 
         current_connections = await self.cm.get_addrs_current_connections(only_direct=True)
 
